/*
 * Copyright (c) 2019-2021, NVIDIA CORPORATION.
 *
 * Licensed under the Apache License, Version 2.0 (the "License");
 * you may not use this file except in compliance with the License.
 * You may obtain a copy of the License at
 *
 *     http://www.apache.org/licenses/LICENSE-2.0
 *
 * Unless required by applicable law or agreed to in writing, software
 * distributed under the License is distributed on an "AS IS" BASIS,
 * WITHOUT WARRANTIES OR CONDITIONS OF ANY KIND, either express or implied.
 * See the License for the specific language governing permissions and
 * limitations under the License.
 */

#pragma once

#include <cuml/common/device_buffer.hpp>
#include <cuml/common/host_buffer.hpp>
#include <raft/mr/device/allocator.hpp>
#include <raft/mr/host/allocator.hpp>

#include "builder_base.cuh"
#include "metrics.cuh"

#include <common/nvtx.hpp>

namespace ML {
namespace DT {

template <typename ObjectiveT, typename DataT = typename ObjectiveT::DataT,
          typename LabelT = typename ObjectiveT::LabelT,
          typename IdxT = typename ObjectiveT::IdxT>
void convertToSparse(const Builder<ObjectiveT>& b,
                     const Node<DataT, LabelT, IdxT>* h_nodes,
                     std::vector<SparseTreeNode<DataT, LabelT>>& sparsetree) {
  auto len = sparsetree.size();
  sparsetree.resize(len + b.h_total_nodes);
  for (IdxT i = 0; i < b.h_total_nodes; ++i) {
    const auto& hnode = h_nodes[i].info;
    sparsetree[i + len] = hnode;
    sparsetree[i + len].instance_count = h_nodes[i].count;
    if (hnode.left_child_id != -1) sparsetree[i + len].left_child_id += len;
  }
}

///@todo: support col subsampling per node
template <typename ObjectiveT, typename DataT = typename ObjectiveT::DataT,
          typename LabelT = typename ObjectiveT::LabelT,
          typename IdxT = typename ObjectiveT::IdxT>
void grow_tree(std::shared_ptr<raft::mr::device::allocator> d_allocator,
               std::shared_ptr<raft::mr::host::allocator> h_allocator,
               const DataT* data, IdxT treeid, uint64_t seed, IdxT ncols,
               IdxT nrows, const LabelT* labels, const DataT* quantiles,
               IdxT* rowids, int n_sampled_rows, int unique_labels,
               const DecisionTreeParams& params, cudaStream_t stream,
               std::vector<SparseTreeNode<DataT, LabelT>>& sparsetree,
               IdxT& num_leaves, IdxT& depth) {
<<<<<<< HEAD
  ML::PUSH_RANGE("DecisionTree::grow_tree in batched-levelalgo @builder.cuh");
=======
  ML::PUSH_RANGE("DT::grow_tree in batched-levelalgo @builder.cuh");
>>>>>>> dacfef1e
  Builder<ObjectiveT> builder;
  size_t d_wsize, h_wsize;
  builder.workspaceSize(d_wsize, h_wsize, treeid, seed, params, data, labels,
                        nrows, ncols, n_sampled_rows,
                        IdxT(params.max_features * ncols), rowids,
                        unique_labels, quantiles);
  MLCommon::device_buffer<char> d_buff(d_allocator, stream, d_wsize);
  MLCommon::host_buffer<char> h_buff(h_allocator, stream, h_wsize);

  std::vector<Node<DataT, LabelT, IdxT>> h_nodes;
  h_nodes.reserve(builder.maxNodes);
  builder.assignWorkspace(d_buff.data(), h_buff.data());
  builder.train(h_nodes, num_leaves, depth, stream);
  CUDA_CHECK(cudaStreamSynchronize(stream));
  d_buff.release(stream);
  h_buff.release(stream);
  convertToSparse<ObjectiveT>(builder, h_nodes.data(), sparsetree);
  ML::POP_RANGE();
}

/**
 * @defgroup GrowTree Main entry point function for batched-level algo to build
 *                    a decision tree
 *
 * @tparam DataT  data type
 * @tparam LabelT label type
 * @tparam IdxT   index type
 *
 * @param[in]  d_allocator    device allocator
 * @param[in]  h_allocator    host allocator
 * @param[in]  data           input dataset [on device] [col-major]
 *                            [dim = nrows x ncols]
 * @param[in]  ncols          number of features in the dataset
 * @param[in]  nrows          number of rows in the dataset
 * @param[in]  labels         labels for the input [on device] [len = nrows]
 * @param[in]  quantiles      histograms/quantiles of the input dataset
 *                            [on device] [col-major]
 *                            [dim = params.n_bins x ncols]
 * @param[in]  rowids         sampled rows [on device] [len = n_sampled_rows]
 * @param[in]  colids         sampled cols [on device]
 *                            [len = params.max_features * ncols]
 * @param[in]  n_sampled_rows number of sub-sampled rows
 * @param[in]  unique_labels  number of classes (meaningful only for
 *                            classification)
 * @param[in]  params         decisiontree learning params
 * @param[in]  stream         cuda stream
 * @param[out] sparsetree     output learned tree
 * @param[out] num_leaves     number of leaves created during tree build
 * @param[out] depth          max depth of the built tree
 * @{
 */
template <typename DataT, typename LabelT, typename IdxT>
void grow_tree(std::shared_ptr<raft::mr::device::allocator> d_allocator,
               std::shared_ptr<raft::mr::host::allocator> h_allocator,
               const DataT* data, IdxT treeid, uint64_t seed, IdxT ncols,
               IdxT nrows, const LabelT* labels, const DataT* quantiles,
               IdxT* rowids, int n_sampled_rows, int unique_labels,
               const DecisionTreeParams& params, cudaStream_t stream,
               std::vector<SparseTreeNode<DataT, LabelT>>& sparsetree,
               IdxT& num_leaves, IdxT& depth) {
  // Dispatch objective
  if (params.split_criterion == CRITERION::GINI) {
    grow_tree<GiniObjectiveFunction<DataT, LabelT, IdxT>>(
      d_allocator, h_allocator, data, treeid, seed, ncols, nrows, labels,
      quantiles, rowids, n_sampled_rows, unique_labels, params, stream,
      sparsetree, num_leaves, depth);
  } else if (params.split_criterion == CRITERION::ENTROPY) {
    grow_tree<EntropyObjectiveFunction<DataT, LabelT, IdxT>>(
      d_allocator, h_allocator, data, treeid, seed, ncols, nrows, labels,
      quantiles, rowids, n_sampled_rows, unique_labels, params, stream,
      sparsetree, num_leaves, depth);
  } else if (params.split_criterion == CRITERION::MSE) {
    grow_tree<MSEObjectiveFunction<DataT, LabelT, IdxT>>(
      d_allocator, h_allocator, data, treeid, seed, ncols, nrows, labels,
      quantiles, rowids, n_sampled_rows, unique_labels, params, stream,
      sparsetree, num_leaves, depth);
<<<<<<< HEAD
  } else if (params.split_criterion == CRITERION::MAE) {
    grow_tree<MAEObjectiveFunction<DataT, LabelT, IdxT>>(
      d_allocator, h_allocator, data, treeid, seed, ncols, nrows, labels,
      quantiles, rowids, n_sampled_rows, unique_labels, params, stream,
      sparsetree, num_leaves, depth);
=======
>>>>>>> dacfef1e
  } else {
    ASSERT(false, "Unknown split criterion.");
  }
}
<<<<<<< HEAD
}  // namespace DecisionTree
=======
}  // namespace DT
>>>>>>> dacfef1e
}  // namespace ML<|MERGE_RESOLUTION|>--- conflicted
+++ resolved
@@ -57,11 +57,7 @@
                const DecisionTreeParams& params, cudaStream_t stream,
                std::vector<SparseTreeNode<DataT, LabelT>>& sparsetree,
                IdxT& num_leaves, IdxT& depth) {
-<<<<<<< HEAD
-  ML::PUSH_RANGE("DecisionTree::grow_tree in batched-levelalgo @builder.cuh");
-=======
   ML::PUSH_RANGE("DT::grow_tree in batched-levelalgo @builder.cuh");
->>>>>>> dacfef1e
   Builder<ObjectiveT> builder;
   size_t d_wsize, h_wsize;
   builder.workspaceSize(d_wsize, h_wsize, treeid, seed, params, data, labels,
@@ -138,21 +134,14 @@
       d_allocator, h_allocator, data, treeid, seed, ncols, nrows, labels,
       quantiles, rowids, n_sampled_rows, unique_labels, params, stream,
       sparsetree, num_leaves, depth);
-<<<<<<< HEAD
   } else if (params.split_criterion == CRITERION::MAE) {
     grow_tree<MAEObjectiveFunction<DataT, LabelT, IdxT>>(
       d_allocator, h_allocator, data, treeid, seed, ncols, nrows, labels,
       quantiles, rowids, n_sampled_rows, unique_labels, params, stream,
       sparsetree, num_leaves, depth);
-=======
->>>>>>> dacfef1e
   } else {
     ASSERT(false, "Unknown split criterion.");
   }
 }
-<<<<<<< HEAD
-}  // namespace DecisionTree
-=======
 }  // namespace DT
->>>>>>> dacfef1e
 }  // namespace ML