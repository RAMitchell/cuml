/*
 * Copyright (c) 2019-2021, NVIDIA CORPORATION.
 *
 * Licensed under the Apache License, Version 2.0 (the "License");
 * you may not use this file except in compliance with the License.
 * You may obtain a copy of the License at
 *
 *     http://www.apache.org/licenses/LICENSE-2.0
 *
 * Unless required by applicable law or agreed to in writing, software
 * distributed under the License is distributed on an "AS IS" BASIS,
 * WITHOUT WARRANTIES OR CONDITIONS OF ANY KIND, either express or implied.
 * See the License for the specific language governing permissions and
 * limitations under the License.
 */

#pragma once

#include <cuml/tree/flatnode.h>
#include <common/grid_sync.cuh>
#include <cstdio>
#include <cuml/tree/decisiontree.hpp>
#include <raft/cuda_utils.cuh>
#include "input.cuh"
#include "kernels.cuh"
#include "metrics.cuh"
#include "node.cuh"
#include "split.cuh"

#include <common/nvtx.hpp>

namespace ML {
namespace DecisionTree {

/**
 * Internal struct used to do all the heavy-lifting required for tree building
 *
 * @note This struct does NOT own any of the underlying device/host pointers.
 *       They all must explicitly be allocated by the caller and passed to it.
 */
template <typename ObjectiveT>
struct Builder {
  typedef typename ObjectiveT::DataT DataT;
  typedef typename ObjectiveT::LabelT LabelT;
  typedef typename ObjectiveT::IdxT IdxT;
  typedef typename ObjectiveT::BinT BinT;
  typedef Node<DataT, LabelT, IdxT> NodeT;
  typedef Split<DataT, IdxT> SplitT;
  typedef Input<DataT, LabelT, IdxT> InputT;

  /** default threads per block for most kernels in here */
<<<<<<< HEAD
  static constexpr int TPB_DEFAULT = 256;
=======
  static constexpr int TPB_DEFAULT = 128;
>>>>>>> 0744a2f4
  /** threads per block for the nodeSplitKernel */
  static constexpr int TPB_SPLIT = 128;
  /** DT params */
  DecisionTreeParams params;
  /** input dataset */
  InputT input;

  /** max nodes that we can create */
  IdxT maxNodes;
  /** total number of histogram bins (classification only) */
  IdxT nHistBins;
  /** total number of prediction counts (regression only) */
  IdxT nPredCounts;

  /** Tree index */
  IdxT treeid;
  /** Seed used for randomization */
  uint64_t seed;
  /** number of nodes created in the current batch */
  IdxT* n_nodes;
  /** class histograms (classification only) */
  BinT* hist;
  /** threadblock arrival count */
  int* done_count;
  /** mutex array used for atomically updating best split */
  int* mutex;
  /** number of leaves created so far */
  IdxT* n_leaves;
  /** max depth reached so far */
  IdxT* n_depth;
  /** best splits for the current batch of nodes */
  SplitT* splits;
  /** current batch of nodes */
  NodeT* curr_nodes;
  /** next batch of nodes */
  NodeT* next_nodes;

  WorkloadInfo<IdxT>* workload_info;
  WorkloadInfo<IdxT>* h_workload_info;
  IdxT total_num_blocks;

  static constexpr int SAMPLES_PER_THREAD = 1;
  int max_blocks = 0;

  /** host copy of the number of new nodes in current branch */
  IdxT* h_n_nodes;
  /** host copy of the number of leaves created so far */
  IdxT* h_n_leaves;
  /** total number of nodes created so far */
  IdxT h_total_nodes;
  /** range of the currently worked upon nodes */
  IdxT node_start, node_end;
  /** number of blocks used to parallelize column-wise computations. */
  int n_blks_for_cols = 10;
  /** Memory alignment value */
  const size_t alignValue = 512;

  /** checks if this struct is being used for classification or regression */
  static constexpr bool isRegression() {
    return std::is_same<DataT, LabelT>::value;
  }

  size_t calculateAlignedBytes(const size_t actualSize) {
    return raft::alignTo(actualSize, alignValue);
  }

  /**
   * @brief Computes workspace size needed for the current computation
   *
   * @param[out] d_wsize    (in B) of the device workspace to be allocated
   * @param[out] h_wsize    (in B) of the host workspace to be allocated
   * @param[in]  p the      input params
   * @param[in]  data       input dataset [on device] [col-major]
   *                        [dim = totalRows x totalCols]
   * @param[in]  labels     output label for each row in the dataset
   *                        [len = totalRows] [on device].
   * @param[in] totalRows   total rows in the dataset
   * @param[in] totalCols   total cols in the dataset
   * @param[in] sampledRows number of rows sampled in the dataset
   * @param[in] sampledCols number of cols sampled in the dataset
   * @param[in] rowids      sampled row ids [on device] [len = sampledRows]
   * @param[in] colids      sampled col ids [on device] [len = sampledCols]
   * @param[in] nclasses    number of output classes (only for classification)
   * @param[in] quantiles   histogram/quantile bins of the input dataset, for
   *                        each of its column. Pass a nullptr if this needs to
   *                        be computed fresh. [on device] [col-major]
   *                        [dim = nbins x sampledCols]
   */
  void workspaceSize(size_t& d_wsize, size_t& h_wsize, IdxT treeid,
                     uint64_t seed, const DecisionTreeParams& p,
                     const DataT* data, const LabelT* labels, IdxT totalRows,
                     IdxT totalCols, IdxT sampledRows, IdxT sampledCols,
                     IdxT* rowids, IdxT nclasses, const DataT* quantiles) {
    ML::PUSH_RANGE(
      "Builder::workspaceSize @builder_base.cuh [batched-levelalgo]");
    ASSERT(quantiles != nullptr,
           "Currently quantiles need to be computed before this call!");
    params = p;
    this->treeid = treeid;
    this->seed = seed;
    n_blks_for_cols = std::min(sampledCols, n_blks_for_cols);
    input.data = data;
    input.labels = labels;
    input.M = totalRows;
    input.N = totalCols;
    input.nSampledRows = sampledRows;
    input.nSampledCols = sampledCols;
    input.rowids = rowids;
<<<<<<< HEAD
    input.nclasses = nclasses;
=======
    input.numOutputs = nclasses;
>>>>>>> 0744a2f4
    ASSERT(nclasses >= 1, "nclasses should be at least 1");
    input.quantiles = quantiles;
    auto max_batch = params.max_batch_size;
    auto n_col_blks = n_blks_for_cols;
<<<<<<< HEAD
    nHistBins = max_batch * params.n_bins * n_col_blks * nclasses;
=======
    nHistBins = max_batch * (params.n_bins) * n_col_blks * nclasses;
    max_blocks =
      1 + max_batch + input.nSampledRows / (TPB_DEFAULT * SAMPLES_PER_THREAD);
>>>>>>> 0744a2f4
    if (params.max_depth < 13) {
      // Start with allocation for a dense tree for depth < 13
      maxNodes = pow(2, (params.max_depth + 1)) - 1;
    } else {
      // Start with fixed size allocation for depth >= 13
      maxNodes = 8191;
    }

<<<<<<< HEAD
    block_sync_size = 0;
=======
>>>>>>> 0744a2f4
    d_wsize = 0;
    d_wsize += calculateAlignedBytes(sizeof(IdxT));              // n_nodes
    d_wsize += calculateAlignedBytes(sizeof(BinT) * nHistBins);  // hist
    d_wsize += calculateAlignedBytes(sizeof(int) * max_batch *
                                     n_col_blks);                  // done_count
    d_wsize += calculateAlignedBytes(sizeof(int) * max_batch);     // mutex
    d_wsize += calculateAlignedBytes(sizeof(IdxT));                // n_leaves
    d_wsize += calculateAlignedBytes(sizeof(IdxT));                // n_depth
    d_wsize += calculateAlignedBytes(sizeof(SplitT) * max_batch);  // splits
    d_wsize += calculateAlignedBytes(sizeof(NodeT) * max_batch);   // curr_nodes
    d_wsize +=
      calculateAlignedBytes(sizeof(NodeT) * 2 * max_batch);  // next_nodes
    d_wsize +=                                               // workload_info
      calculateAlignedBytes(sizeof(WorkloadInfo<IdxT>) * max_blocks);

    // all nodes in the tree
    h_wsize = calculateAlignedBytes(sizeof(IdxT));   // h_n_nodes
    h_wsize += calculateAlignedBytes(sizeof(IdxT));  // h_n_leaves
    h_wsize +=                                       // h_workload_info
      calculateAlignedBytes(sizeof(WorkloadInfo<IdxT>) * max_blocks);

    ML::POP_RANGE();
  }

  /**
   * @brief assign workspace to the current state
   *
   * @param[in] d_wspace device buffer allocated by the user for the workspace.
   *                     Its size should be atleast workspaceSize()
   * @param[in] h_wspace pinned host buffer needed to store the learned nodes
   */
  void assignWorkspace(char* d_wspace, char* h_wspace) {
    ML::PUSH_RANGE(
      "Builder::assignWorkspace @builder_base.cuh [batched-levelalgo]");
    auto max_batch = params.max_batch_size;
    auto n_col_blks = n_blks_for_cols;
    // device
    n_nodes = reinterpret_cast<IdxT*>(d_wspace);
    d_wspace += calculateAlignedBytes(sizeof(IdxT));
    hist = reinterpret_cast<BinT*>(d_wspace);
    d_wspace += calculateAlignedBytes(sizeof(BinT) * nHistBins);
    done_count = reinterpret_cast<int*>(d_wspace);
    d_wspace += calculateAlignedBytes(sizeof(int) * max_batch * n_col_blks);
    mutex = reinterpret_cast<int*>(d_wspace);
    d_wspace += calculateAlignedBytes(sizeof(int) * max_batch);
    n_leaves = reinterpret_cast<IdxT*>(d_wspace);
    d_wspace += calculateAlignedBytes(sizeof(IdxT));
    n_depth = reinterpret_cast<IdxT*>(d_wspace);
    d_wspace += calculateAlignedBytes(sizeof(IdxT));
    splits = reinterpret_cast<SplitT*>(d_wspace);
    d_wspace += calculateAlignedBytes(sizeof(SplitT) * max_batch);
    curr_nodes = reinterpret_cast<NodeT*>(d_wspace);
    d_wspace += calculateAlignedBytes(sizeof(NodeT) * max_batch);
    next_nodes = reinterpret_cast<NodeT*>(d_wspace);
    d_wspace += calculateAlignedBytes(sizeof(NodeT) * 2 * max_batch);
    workload_info = reinterpret_cast<WorkloadInfo<IdxT>*>(d_wspace);
    d_wspace += calculateAlignedBytes(sizeof(WorkloadInfo<IdxT>) * max_blocks);
    // host
    h_n_nodes = reinterpret_cast<IdxT*>(h_wspace);
    h_wspace += calculateAlignedBytes(sizeof(IdxT));
    h_n_leaves = reinterpret_cast<IdxT*>(h_wspace);
    h_wspace += calculateAlignedBytes(sizeof(IdxT));
    h_workload_info = reinterpret_cast<WorkloadInfo<IdxT>*>(h_wspace);
    ML::POP_RANGE();
  }

  /**
   * @brief Main training method. To be called only after `assignWorkspace()`
   *
   * @param[out] h_nodes    list of nodes (must be allocated using
   *                        cudaMallocHost!)
   * @param[out] num_leaves number of leaves created in the tree
   * @param[out] depth      max depth of the built tree
   * @param[in]  s          cuda steam
   */
  void train(std::vector<Node<DataT, LabelT, IdxT>>& h_nodes, IdxT& num_leaves,
             IdxT& depth, cudaStream_t s) {
    ML::PUSH_RANGE("Builder::train @builder_base.cuh [batched-levelalgo]");
    init(h_nodes, s);
    while (true) {
      IdxT new_nodes = doSplit(h_nodes, s);
      h_total_nodes += new_nodes;
      if (new_nodes == 0 && isOver()) break;
      updateNodeRange();
    }
    raft::update_host(&num_leaves, n_leaves, 1, s);
    raft::update_host(&depth, n_depth, 1, s);
    ObjectiveT::PostprocessTree(h_nodes, input);
    ML::POP_RANGE();
  }

<<<<<<< HEAD
  /**
   * @brief Computes the smem size (in B) needed for `nodeSplitKernel`
   *
   * @param[in] b         builder object
   *
   * @return the smem size (in B)
   */
  size_t nodeSplitSmemSize() {
    return std::max(2 * sizeof(IdxT) * TPB_SPLIT,
                    sizeof(BinT) * input.nclasses);
=======
  size_t nodeSplitSmemSize() {
    return std::max(2 * sizeof(IdxT) * TPB_SPLIT,
                    sizeof(BinT) * input.numOutputs);
>>>>>>> 0744a2f4
  }

 private:
  /**
   * @brief Initialize buffers and state
   *
   * @param[out] h_nodes list of nodes (must be allocated using cudaMallocHost!)
   * @param[in]  s       cuda stream
   */
  void init(std::vector<Node<DataT, LabelT, IdxT>>& h_nodes, cudaStream_t s) {
    *h_n_nodes = 0;
    auto max_batch = params.max_batch_size;
    auto n_col_blks = n_blks_for_cols;
    CUDA_CHECK(
      cudaMemsetAsync(done_count, 0, sizeof(int) * max_batch * n_col_blks, s));
    CUDA_CHECK(cudaMemsetAsync(mutex, 0, sizeof(int) * max_batch, s));
    CUDA_CHECK(cudaMemsetAsync(n_leaves, 0, sizeof(IdxT), s));
    CUDA_CHECK(cudaMemsetAsync(n_depth, 0, sizeof(IdxT), s));
    node_start = 0;
    node_end = h_total_nodes = 1;  // start with root node
    h_nodes.resize(1);
    h_nodes[0].initSpNode();
    h_nodes[0].start = 0;
    h_nodes[0].count = input.nSampledRows;
    h_nodes[0].depth = 0;
    h_nodes[0].info.unique_id = 0;
  }

  /** check whether any more nodes need to be processed or not */
  bool isOver() const { return node_end == h_total_nodes; }

  /**
   * @brief After the current batch is finished processing, update the range
   *        of nodes to be worked upon in the next batch
   */
  void updateNodeRange() {
    node_start = node_end;
    auto nodes_remaining = h_total_nodes - node_end;
    node_end = std::min(nodes_remaining, params.max_batch_size) + node_end;
  }

  /**
   * @brief Computes best split across all nodes in the current batch and splits
   *        the nodes accordingly
   *
   * @param[out] h_nodes list of nodes (must be allocated using cudaMallocHost!)
   * @param[in]  s cuda stream
   * @return the number of newly created nodes
   */
  IdxT doSplit(std::vector<Node<DataT, LabelT, IdxT>>& h_nodes,
               cudaStream_t s) {
    ML::PUSH_RANGE("Builder::doSplit @bulder_base.cuh [batched-levelalgo]");
    auto batchSize = node_end - node_start;
    // start fresh on the number of *new* nodes created in this batch
    CUDA_CHECK(cudaMemsetAsync(n_nodes, 0, sizeof(IdxT), s));
    initSplit<DataT, IdxT, TPB_DEFAULT>(splits, batchSize, s);

    // get the current set of nodes to be worked upon
    raft::update_device(curr_nodes, h_nodes.data() + node_start, batchSize, s);

    int total_samples_in_curr_batch = 0;
    int n_large_nodes_in_curr_batch =
      0;  // large nodes are nodes having training instances larger than block size, hence require global memory for histogram construction
    total_num_blocks = 0;
    for (int n = 0; n < batchSize; n++) {
      total_samples_in_curr_batch += h_nodes[node_start + n].count;
      int num_blocks = raft::ceildiv(h_nodes[node_start + n].count,
                                     SAMPLES_PER_THREAD * TPB_DEFAULT);
      num_blocks = std::max(1, num_blocks);

      if (num_blocks > 1) ++n_large_nodes_in_curr_batch;

      bool is_leaf = leafBasedOnParams<DataT, IdxT>(
        h_nodes[node_start + n].depth, params.max_depth,
        params.min_samples_split, params.max_leaves, h_n_leaves,
        h_nodes[node_start + n].count);
      if (is_leaf) num_blocks = 0;

      for (int b = 0; b < num_blocks; b++) {
        h_workload_info[total_num_blocks + b].nodeid = n;
        h_workload_info[total_num_blocks + b].large_nodeid =
          n_large_nodes_in_curr_batch - 1;
        h_workload_info[total_num_blocks + b].offset_blockid = b;
        h_workload_info[total_num_blocks + b].num_blocks = num_blocks;
      }
      total_num_blocks += num_blocks;
    }
    raft::update_device(workload_info, h_workload_info, total_num_blocks, s);
    // iterate through a batch of columns (to reduce the memory pressure) and
    // compute the best split at the end
    auto n_col_blks = n_blks_for_cols;
<<<<<<< HEAD
    for (IdxT c = 0; c < input.nSampledCols; c += n_col_blks) {
      computeSplit(c, batchSize, params.split_criterion, s);
      CUDA_CHECK(cudaGetLastError());
=======
    if (total_num_blocks) {
      for (IdxT c = 0; c < input.nSampledCols; c += n_col_blks) {
        computeSplit(c, batchSize, params.split_criterion,
                     n_large_nodes_in_curr_batch, s);
        CUDA_CHECK(cudaGetLastError());
      }
>>>>>>> 0744a2f4
    }
    // create child nodes (or make the current ones leaf)
    auto smemSize = nodeSplitSmemSize();
    ML::PUSH_RANGE("nodeSplitKernel @builder_base.cuh [batched-levelalgo]");
    nodeSplitKernel<DataT, LabelT, IdxT, ObjectiveT, TPB_SPLIT>
      <<<batchSize, TPB_SPLIT, smemSize, s>>>(
        params.max_depth, params.min_samples_leaf, params.min_samples_split,
        params.max_leaves, params.min_impurity_decrease, input, curr_nodes,
        next_nodes, n_nodes, splits, n_leaves, h_total_nodes, n_depth);
    CUDA_CHECK(cudaGetLastError());
    ML::POP_RANGE();
    // copy the updated (due to leaf creation) and newly created child nodes
    raft::update_host(h_n_nodes, n_nodes, 1, s);
    raft::update_host(h_n_leaves, n_leaves, 1, s);
    CUDA_CHECK(cudaStreamSynchronize(s));
    h_nodes.resize(h_nodes.size() + batchSize + *h_n_nodes);
    raft::update_host(h_nodes.data() + node_start, curr_nodes, batchSize, s);
    raft::update_host(h_nodes.data() + h_total_nodes, next_nodes, *h_n_nodes,
                      s);
    ML::POP_RANGE();
    return *h_n_nodes;
  }
  /**
   * @brief Compute best split for the currently given set of columns
   *
   * @param[in] col       start column id
   * @param[in] batchSize number of nodes to be processed in this call
   * @param[in] splitType split criterion
   * @param[in] s         cuda stream
   */
  void computeSplit(IdxT col, IdxT batchSize, CRITERION splitType,
<<<<<<< HEAD
                    cudaStream_t s) {
    ML::PUSH_RANGE(
      "Builder::computeSplit @builder_base.cuh [batched-levelalgo]");
    auto nbins = params.n_bins;
    auto nclasses = input.nclasses;
=======
                    const int n_large_nodes_in_curr_batch, cudaStream_t s) {
    ML::PUSH_RANGE(
      "Builder::computeSplit @builder_base.cuh [batched-levelalgo]");
    auto nbins = params.n_bins;
    auto nclasses = input.numOutputs;
>>>>>>> 0744a2f4
    auto colBlks = std::min(n_blks_for_cols, input.nSampledCols - col);

    size_t smemSize1 = nbins * nclasses * sizeof(BinT) +  // pdf_shist size
                       nbins * nclasses * sizeof(BinT) +  // cdf_shist size
                       nbins * sizeof(DataT) +            // sbins size
                       sizeof(int);                       // sDone size
    // Extra room for alignment (see alignPointer in
    // computeSplitClassificationKernel)
    smemSize1 += sizeof(DataT) + 3 * sizeof(int);
    // Calculate the shared memory needed for evalBestSplit
    size_t smemSize2 =
      raft::ceildiv(TPB_DEFAULT, raft::WarpSize) * sizeof(SplitT);
    // Pick the max of two
    size_t smemSize = std::max(smemSize1, smemSize2);
<<<<<<< HEAD
    int n_blks_for_rows = this->n_blks_for_rows(
      colBlks,
      (const void*)
        computeSplitKernel<DataT, LabelT, IdxT, TPB_DEFAULT, ObjectiveT, BinT>,
      TPB_DEFAULT, smemSize, batchSize);
    dim3 grid(n_blks_for_rows, colBlks, batchSize);
    CUDA_CHECK(cudaMemsetAsync(hist, 0, sizeof(BinT) * nHistBins, s));
    ML::PUSH_RANGE(
      "computeSplitClassificationKernel @builder_base.cuh [batched-levelalgo]");
    ObjectiveT objective(input.nclasses, params.min_impurity_decrease,
                         params.min_samples_split);
    computeSplitKernel<DataT, LabelT, IdxT, TPB_DEFAULT>
      <<<grid, TPB_DEFAULT, smemSize, s>>>(
        hist, params.n_bins, params.max_depth, params.min_samples_split,
        params.max_leaves, input, curr_nodes, col, done_count, mutex, n_leaves,
        splits, objective, treeid, seed);
=======
    dim3 grid(total_num_blocks, colBlks, 1);
    int nHistBins = n_large_nodes_in_curr_batch * nbins * colBlks * nclasses;
    CUDA_CHECK(cudaMemsetAsync(hist, 0, sizeof(BinT) * nHistBins, s));
    ML::PUSH_RANGE(
      "computeSplitClassificationKernel @builder_base.cuh [batched-levelalgo]");
    ObjectiveT objective(input.numOutputs, params.min_impurity_decrease,
                         params.min_samples_leaf);
    computeSplitKernel<DataT, LabelT, IdxT, TPB_DEFAULT>
      <<<grid, TPB_DEFAULT, smemSize, s>>>(
        hist, params.n_bins, params.max_depth, params.min_samples_split,
        params.max_leaves, input, curr_nodes, col, done_count, mutex, splits,
        objective, treeid, workload_info, seed);
>>>>>>> 0744a2f4
    ML::POP_RANGE();  //computeSplitClassificationKernel
    ML::POP_RANGE();  //Builder::computeSplit
  }
};  // end Builder

}  // namespace DecisionTree
}  // namespace ML<|MERGE_RESOLUTION|>--- conflicted
+++ resolved
@@ -49,11 +49,7 @@
   typedef Input<DataT, LabelT, IdxT> InputT;
 
   /** default threads per block for most kernels in here */
-<<<<<<< HEAD
-  static constexpr int TPB_DEFAULT = 256;
-=======
   static constexpr int TPB_DEFAULT = 128;
->>>>>>> 0744a2f4
   /** threads per block for the nodeSplitKernel */
   static constexpr int TPB_SPLIT = 128;
   /** DT params */
@@ -162,22 +158,14 @@
     input.nSampledRows = sampledRows;
     input.nSampledCols = sampledCols;
     input.rowids = rowids;
-<<<<<<< HEAD
-    input.nclasses = nclasses;
-=======
     input.numOutputs = nclasses;
->>>>>>> 0744a2f4
     ASSERT(nclasses >= 1, "nclasses should be at least 1");
     input.quantiles = quantiles;
     auto max_batch = params.max_batch_size;
     auto n_col_blks = n_blks_for_cols;
-<<<<<<< HEAD
-    nHistBins = max_batch * params.n_bins * n_col_blks * nclasses;
-=======
     nHistBins = max_batch * (params.n_bins) * n_col_blks * nclasses;
     max_blocks =
       1 + max_batch + input.nSampledRows / (TPB_DEFAULT * SAMPLES_PER_THREAD);
->>>>>>> 0744a2f4
     if (params.max_depth < 13) {
       // Start with allocation for a dense tree for depth < 13
       maxNodes = pow(2, (params.max_depth + 1)) - 1;
@@ -186,10 +174,6 @@
       maxNodes = 8191;
     }
 
-<<<<<<< HEAD
-    block_sync_size = 0;
-=======
->>>>>>> 0744a2f4
     d_wsize = 0;
     d_wsize += calculateAlignedBytes(sizeof(IdxT));              // n_nodes
     d_wsize += calculateAlignedBytes(sizeof(BinT) * nHistBins);  // hist
@@ -281,22 +265,9 @@
     ML::POP_RANGE();
   }
 
-<<<<<<< HEAD
-  /**
-   * @brief Computes the smem size (in B) needed for `nodeSplitKernel`
-   *
-   * @param[in] b         builder object
-   *
-   * @return the smem size (in B)
-   */
-  size_t nodeSplitSmemSize() {
-    return std::max(2 * sizeof(IdxT) * TPB_SPLIT,
-                    sizeof(BinT) * input.nclasses);
-=======
   size_t nodeSplitSmemSize() {
     return std::max(2 * sizeof(IdxT) * TPB_SPLIT,
                     sizeof(BinT) * input.numOutputs);
->>>>>>> 0744a2f4
   }
 
  private:
@@ -388,18 +359,12 @@
     // iterate through a batch of columns (to reduce the memory pressure) and
     // compute the best split at the end
     auto n_col_blks = n_blks_for_cols;
-<<<<<<< HEAD
-    for (IdxT c = 0; c < input.nSampledCols; c += n_col_blks) {
-      computeSplit(c, batchSize, params.split_criterion, s);
-      CUDA_CHECK(cudaGetLastError());
-=======
     if (total_num_blocks) {
       for (IdxT c = 0; c < input.nSampledCols; c += n_col_blks) {
         computeSplit(c, batchSize, params.split_criterion,
                      n_large_nodes_in_curr_batch, s);
         CUDA_CHECK(cudaGetLastError());
       }
->>>>>>> 0744a2f4
     }
     // create child nodes (or make the current ones leaf)
     auto smemSize = nodeSplitSmemSize();
@@ -431,19 +396,11 @@
    * @param[in] s         cuda stream
    */
   void computeSplit(IdxT col, IdxT batchSize, CRITERION splitType,
-<<<<<<< HEAD
-                    cudaStream_t s) {
-    ML::PUSH_RANGE(
-      "Builder::computeSplit @builder_base.cuh [batched-levelalgo]");
-    auto nbins = params.n_bins;
-    auto nclasses = input.nclasses;
-=======
                     const int n_large_nodes_in_curr_batch, cudaStream_t s) {
     ML::PUSH_RANGE(
       "Builder::computeSplit @builder_base.cuh [batched-levelalgo]");
     auto nbins = params.n_bins;
     auto nclasses = input.numOutputs;
->>>>>>> 0744a2f4
     auto colBlks = std::min(n_blks_for_cols, input.nSampledCols - col);
 
     size_t smemSize1 = nbins * nclasses * sizeof(BinT) +  // pdf_shist size
@@ -458,24 +415,6 @@
       raft::ceildiv(TPB_DEFAULT, raft::WarpSize) * sizeof(SplitT);
     // Pick the max of two
     size_t smemSize = std::max(smemSize1, smemSize2);
-<<<<<<< HEAD
-    int n_blks_for_rows = this->n_blks_for_rows(
-      colBlks,
-      (const void*)
-        computeSplitKernel<DataT, LabelT, IdxT, TPB_DEFAULT, ObjectiveT, BinT>,
-      TPB_DEFAULT, smemSize, batchSize);
-    dim3 grid(n_blks_for_rows, colBlks, batchSize);
-    CUDA_CHECK(cudaMemsetAsync(hist, 0, sizeof(BinT) * nHistBins, s));
-    ML::PUSH_RANGE(
-      "computeSplitClassificationKernel @builder_base.cuh [batched-levelalgo]");
-    ObjectiveT objective(input.nclasses, params.min_impurity_decrease,
-                         params.min_samples_split);
-    computeSplitKernel<DataT, LabelT, IdxT, TPB_DEFAULT>
-      <<<grid, TPB_DEFAULT, smemSize, s>>>(
-        hist, params.n_bins, params.max_depth, params.min_samples_split,
-        params.max_leaves, input, curr_nodes, col, done_count, mutex, n_leaves,
-        splits, objective, treeid, seed);
-=======
     dim3 grid(total_num_blocks, colBlks, 1);
     int nHistBins = n_large_nodes_in_curr_batch * nbins * colBlks * nclasses;
     CUDA_CHECK(cudaMemsetAsync(hist, 0, sizeof(BinT) * nHistBins, s));
@@ -488,7 +427,6 @@
         hist, params.n_bins, params.max_depth, params.min_samples_split,
         params.max_leaves, input, curr_nodes, col, done_count, mutex, splits,
         objective, treeid, workload_info, seed);
->>>>>>> 0744a2f4
     ML::POP_RANGE();  //computeSplitClassificationKernel
     ML::POP_RANGE();  //Builder::computeSplit
   }
