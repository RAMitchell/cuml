/*
 * Copyright (c) 2019-2021, NVIDIA CORPORATION.
 *
 * Licensed under the Apache License, Version 2.0 (the "License");
 * you may not use this file except in compliance with the License.
 * You may obtain a copy of the License at
 *
 *     http://www.apache.org/licenses/LICENSE-2.0
 *
 * Unless required by applicable law or agreed to in writing, software
 * distributed under the License is distributed on an "AS IS" BASIS,
 * WITHOUT WARRANTIES OR CONDITIONS OF ANY KIND, either express or implied.
 * See the License for the specific language governing permissions and
 * limitations under the License.
 */

#pragma once

#include <cuml/tree/flatnode.h>
#include <thrust/reduce.h>
#include <common/grid_sync.cuh>
#include <cuml/tree/decisiontree.hpp>
#include <limits>
#include <raft/cuda_utils.cuh>
#include "input.cuh"
#include "kernels.cuh"
#include "metrics.cuh"
#include "node.cuh"
#include "split.cuh"

#include <common/nvtx.hpp>

namespace ML {
namespace DT {

/**
 * Internal struct used to do all the heavy-lifting required for tree building
 *
 * @note This struct does NOT own any of the underlying device/host pointers.
 *       They all must explicitly be allocated by the caller and passed to it.
 */
template <typename ObjectiveT>
struct Builder {
  typedef typename ObjectiveT::DataT DataT;
  typedef typename ObjectiveT::LabelT LabelT;
  typedef typename ObjectiveT::IdxT IdxT;
  typedef typename ObjectiveT::BinT BinT;
  typedef Node<DataT, LabelT, IdxT> NodeT;
  typedef Split<DataT, IdxT> SplitT;
  typedef Input<DataT, LabelT, IdxT> InputT;

  /** default threads per block for most kernels in here */
  static constexpr int TPB_DEFAULT = 128;
  /** threads per block for the nodeSplitKernel */
  static constexpr int TPB_SPLIT = 128;
  /** DT params */
  DecisionTreeParams params;
  /** input dataset */
  InputT input;

  ObjectiveT objective;
  /** max nodes that we can create */
  IdxT maxNodes;
  /** total number of histogram bins (classification only) */
  IdxT nHistBins;
  /** total number of prediction counts (regression only) */
  IdxT nPredCounts;

  /** Tree index */
  IdxT treeid;
  /** Seed used for randomization */
  uint64_t seed;
  /** number of nodes created in the current batch */
  IdxT* n_nodes;
  /** class histograms (classification only) */
  BinT* hist;
  /** threadblock arrival count */
  int* done_count;
  /** mutex array used for atomically updating best split */
  int* mutex;
  /** number of leaves created so far */
  IdxT* n_leaves;
  /** max depth reached so far */
  IdxT* n_depth;
  /** best splits for the current batch of nodes */
  SplitT* splits;
  /** current batch of nodes */
  NodeT* curr_nodes;
  /** next batch of nodes */
  NodeT* next_nodes;

  WorkloadInfo<IdxT>* workload_info;
  WorkloadInfo<IdxT>* h_workload_info;
  IdxT total_num_blocks;

  static constexpr int SAMPLES_PER_THREAD = 1;
  int max_blocks = 0;

  /** host copy of the number of new nodes in current branch */
  IdxT* h_n_nodes;
  /** host copy of the number of leaves created so far */
  IdxT* h_n_leaves;
  /** total number of nodes created so far */
  IdxT h_total_nodes;
  /** range of the currently worked upon nodes */
  IdxT node_start, node_end;
  /** number of blocks used to parallelize column-wise computations. */
  int n_blks_for_cols = 10;
  /** Memory alignment value */
  const size_t alignValue = 512;

  /** checks if this struct is being used for classification or regression */
  static constexpr bool isRegression() {
    return std::is_same<DataT, LabelT>::value;
  }

  size_t calculateAlignedBytes(const size_t actualSize) {
    return raft::alignTo(actualSize, alignValue);
  }

  /**
   * @brief Computes workspace size needed for the current computation
   *
   * @param[out] d_wsize    (in B) of the device workspace to be allocated
   * @param[out] h_wsize    (in B) of the host workspace to be allocated
   * @param[in]  p the      input params
   * @param[in]  data       input dataset [on device] [col-major]
   *                        [dim = totalRows x totalCols]
   * @param[in]  labels     output label for each row in the dataset
   *                        [len = totalRows] [on device].
   * @param[in] totalRows   total rows in the dataset
   * @param[in] totalCols   total cols in the dataset
   * @param[in] sampledRows number of rows sampled in the dataset
   * @param[in] sampledCols number of cols sampled in the dataset
   * @param[in] rowids      sampled row ids [on device] [len = sampledRows]
   * @param[in] colids      sampled col ids [on device] [len = sampledCols]
   * @param[in] nclasses    number of output classes (only for classification)
   * @param[in] quantiles   histogram/quantile bins of the input dataset, for
   *                        each of its column. Pass a nullptr if this needs to
   *                        be computed fresh. [on device] [col-major]
   *                        [dim = nbins x sampledCols]
   */
  void workspaceSize(size_t& d_wsize, size_t& h_wsize, IdxT treeid,
                     uint64_t seed, const DecisionTreeParams& p,
                     const DataT* data, const LabelT* labels, IdxT totalRows,
                     IdxT totalCols, IdxT sampledRows, IdxT sampledCols,
                     IdxT* rowids, IdxT nclasses, const DataT* quantiles) {
    ML::PUSH_RANGE(
      "Builder::workspaceSize @builder_base.cuh [batched-levelalgo]");
    ASSERT(quantiles != nullptr,
           "Currently quantiles need to be computed before this call!");
    params = p;
    this->treeid = treeid;
    this->seed = seed;
    n_blks_for_cols = std::min(sampledCols, n_blks_for_cols);
    input.data = data;
    input.labels = labels;
    input.M = totalRows;
    input.N = totalCols;
    input.nSampledRows = sampledRows;
    input.nSampledCols = sampledCols;
    input.rowids = rowids;
    input.numOutputs = nclasses;
    ASSERT(nclasses >= 1, "nclasses should be at least 1");
    input.quantiles = quantiles;

    double label_min, label_max;
    if (std::is_same<ObjectiveT,
                     MAEObjectiveFunction<typename ObjectiveT::DataT,
                                          typename ObjectiveT::LabelT,
                                          typename ObjectiveT::IdxT>>::value) {
      thrust::tuple<double, double> init = {
        std::numeric_limits<double>::max(),
        -std::numeric_limits<double>::max()};
      auto iter = thrust::make_zip_iterator(thrust::make_tuple(labels, labels));
      auto result =
        thrust::reduce(thrust::device, iter, iter + totalRows, init,
                       [=] __device__(const thrust::tuple<double, double>& a,
                                      const thrust::tuple<double, double>& b) {
                         return thrust::tuple<double, double>(
                           min(thrust::get<0>(a), thrust::get<0>(b)),
                           max(thrust::get<1>(a), thrust::get<1>(b)));
                       });
      label_min = thrust::get<0>(result);
      label_max = thrust::get<1>(result);
    }
    objective = {input.numOutputs, params.min_impurity_decrease,
                 params.min_samples_leaf, label_min, label_max};
    auto max_batch = params.max_batch_size;
    auto n_col_blks = n_blks_for_cols;
    nHistBins = max_batch * (params.n_bins) * n_col_blks * nclasses;
    max_blocks =
      1 + max_batch + input.nSampledRows / (TPB_DEFAULT * SAMPLES_PER_THREAD);
    if (params.max_depth < 13) {
      // Start with allocation for a dense tree for depth < 13
      maxNodes = pow(2, (params.max_depth + 1)) - 1;
    } else {
      // Start with fixed size allocation for depth >= 13
      maxNodes = 8191;
    }

    d_wsize = 0;
    d_wsize += calculateAlignedBytes(sizeof(IdxT));              // n_nodes
    d_wsize += calculateAlignedBytes(sizeof(BinT) * nHistBins);  // hist
    d_wsize += calculateAlignedBytes(sizeof(int) * max_batch *
                                     n_col_blks);                  // done_count
    d_wsize += calculateAlignedBytes(sizeof(int) * max_batch);     // mutex
    d_wsize += calculateAlignedBytes(sizeof(IdxT));                // n_leaves
    d_wsize += calculateAlignedBytes(sizeof(IdxT));                // n_depth
    d_wsize += calculateAlignedBytes(sizeof(SplitT) * max_batch);  // splits
    d_wsize += calculateAlignedBytes(sizeof(NodeT) * max_batch);   // curr_nodes
    d_wsize +=
      calculateAlignedBytes(sizeof(NodeT) * 2 * max_batch);  // next_nodes
    d_wsize +=                                               // workload_info
      calculateAlignedBytes(sizeof(WorkloadInfo<IdxT>) * max_blocks);

    // all nodes in the tree
    h_wsize = calculateAlignedBytes(sizeof(IdxT));   // h_n_nodes
    h_wsize += calculateAlignedBytes(sizeof(IdxT));  // h_n_leaves
    h_wsize +=                                       // h_workload_info
      calculateAlignedBytes(sizeof(WorkloadInfo<IdxT>) * max_blocks);

    ML::POP_RANGE();
  }

  /**
   * @brief assign workspace to the current state
   *
   * @param[in] d_wspace device buffer allocated by the user for the workspace.
   *                     Its size should be atleast workspaceSize()
   * @param[in] h_wspace pinned host buffer needed to store the learned nodes
   */
  void assignWorkspace(char* d_wspace, char* h_wspace) {
    ML::PUSH_RANGE(
      "Builder::assignWorkspace @builder_base.cuh [batched-levelalgo]");
    auto max_batch = params.max_batch_size;
    auto n_col_blks = n_blks_for_cols;
    // device
    n_nodes = reinterpret_cast<IdxT*>(d_wspace);
    d_wspace += calculateAlignedBytes(sizeof(IdxT));
    hist = reinterpret_cast<BinT*>(d_wspace);
    d_wspace += calculateAlignedBytes(sizeof(BinT) * nHistBins);
    done_count = reinterpret_cast<int*>(d_wspace);
    d_wspace += calculateAlignedBytes(sizeof(int) * max_batch * n_col_blks);
    mutex = reinterpret_cast<int*>(d_wspace);
    d_wspace += calculateAlignedBytes(sizeof(int) * max_batch);
    n_leaves = reinterpret_cast<IdxT*>(d_wspace);
    d_wspace += calculateAlignedBytes(sizeof(IdxT));
    n_depth = reinterpret_cast<IdxT*>(d_wspace);
    d_wspace += calculateAlignedBytes(sizeof(IdxT));
    splits = reinterpret_cast<SplitT*>(d_wspace);
    d_wspace += calculateAlignedBytes(sizeof(SplitT) * max_batch);
    curr_nodes = reinterpret_cast<NodeT*>(d_wspace);
    d_wspace += calculateAlignedBytes(sizeof(NodeT) * max_batch);
    next_nodes = reinterpret_cast<NodeT*>(d_wspace);
    d_wspace += calculateAlignedBytes(sizeof(NodeT) * 2 * max_batch);
    workload_info = reinterpret_cast<WorkloadInfo<IdxT>*>(d_wspace);
    d_wspace += calculateAlignedBytes(sizeof(WorkloadInfo<IdxT>) * max_blocks);
    // host
    h_n_nodes = reinterpret_cast<IdxT*>(h_wspace);
    h_wspace += calculateAlignedBytes(sizeof(IdxT));
    h_n_leaves = reinterpret_cast<IdxT*>(h_wspace);
    h_wspace += calculateAlignedBytes(sizeof(IdxT));
    h_workload_info = reinterpret_cast<WorkloadInfo<IdxT>*>(h_wspace);
    ML::POP_RANGE();
  }

  /**
   * @brief Main training method. To be called only after `assignWorkspace()`
   *
   * @param[out] h_nodes    list of nodes (must be allocated using
   *                        cudaMallocHost!)
   * @param[out] num_leaves number of leaves created in the tree
   * @param[out] depth      max depth of the built tree
   * @param[in]  s          cuda steam
   */
  void train(std::vector<Node<DataT, LabelT, IdxT>>& h_nodes, IdxT& num_leaves,
             IdxT& depth, cudaStream_t s) {
    ML::PUSH_RANGE("Builder::train @builder_base.cuh [batched-levelalgo]");
    init(h_nodes, s);
    while (true) {
      IdxT new_nodes = doSplit(h_nodes, s);
      h_total_nodes += new_nodes;
      if (new_nodes == 0 && isOver()) break;
      updateNodeRange();
    }
    raft::update_host(&num_leaves, n_leaves, 1, s);
    raft::update_host(&depth, n_depth, 1, s);
    ML::POP_RANGE();
  }

  size_t nodeSplitSmemSize() {
    return std::max(2 * sizeof(IdxT) * TPB_SPLIT,
                    sizeof(BinT) * input.numOutputs);
  }

 private:
  /**
   * @brief Initialize buffers and state
   *
   * @param[out] h_nodes list of nodes (must be allocated using cudaMallocHost!)
   * @param[in]  s       cuda stream
   */
  void init(std::vector<Node<DataT, LabelT, IdxT>>& h_nodes, cudaStream_t s) {
    *h_n_nodes = 0;
    auto max_batch = params.max_batch_size;
    auto n_col_blks = n_blks_for_cols;
    CUDA_CHECK(
      cudaMemsetAsync(done_count, 0, sizeof(int) * max_batch * n_col_blks, s));
    CUDA_CHECK(cudaMemsetAsync(mutex, 0, sizeof(int) * max_batch, s));
    CUDA_CHECK(cudaMemsetAsync(n_leaves, 0, sizeof(IdxT), s));
    CUDA_CHECK(cudaMemsetAsync(n_depth, 0, sizeof(IdxT), s));
    node_start = 0;
    node_end = h_total_nodes = 1;  // start with root node
    h_nodes.resize(1);
    h_nodes[0].initSpNode();
    h_nodes[0].start = 0;
    h_nodes[0].count = input.nSampledRows;
    h_nodes[0].depth = 0;
    h_nodes[0].info.unique_id = 0;
  }

  /** check whether any more nodes need to be processed or not */
  bool isOver() const { return node_end == h_total_nodes; }

  /**
   * @brief After the current batch is finished processing, update the range
   *        of nodes to be worked upon in the next batch
   */
  void updateNodeRange() {
    node_start = node_end;
    auto nodes_remaining = h_total_nodes - node_end;
    node_end = std::min(nodes_remaining, params.max_batch_size) + node_end;
  }

  /**
   * @brief Computes best split across all nodes in the current batch and splits
   *        the nodes accordingly
   *
   * @param[out] h_nodes list of nodes (must be allocated using cudaMallocHost!)
   * @param[in]  s cuda stream
   * @return the number of newly created nodes
   */
  IdxT doSplit(std::vector<Node<DataT, LabelT, IdxT>>& h_nodes,
               cudaStream_t s) {
    ML::PUSH_RANGE("Builder::doSplit @bulder_base.cuh [batched-levelalgo]");
    auto batchSize = node_end - node_start;
    // start fresh on the number of *new* nodes created in this batch
    CUDA_CHECK(cudaMemsetAsync(n_nodes, 0, sizeof(IdxT), s));
    initSplit<DataT, IdxT, TPB_DEFAULT>(splits, batchSize, s);

    // get the current set of nodes to be worked upon
    raft::update_device(curr_nodes, h_nodes.data() + node_start, batchSize, s);

    int total_samples_in_curr_batch = 0;
    int n_large_nodes_in_curr_batch =
      0;  // large nodes are nodes having training instances larger than block size, hence require global memory for histogram construction
    total_num_blocks = 0;
    for (int n = 0; n < batchSize; n++) {
      total_samples_in_curr_batch += h_nodes[node_start + n].count;
      int num_blocks = raft::ceildiv(h_nodes[node_start + n].count,
                                     SAMPLES_PER_THREAD * TPB_DEFAULT);
      num_blocks = std::max(1, num_blocks);

      if (num_blocks > 1) ++n_large_nodes_in_curr_batch;

      bool is_leaf = leafBasedOnParams<DataT, IdxT>(
        h_nodes[node_start + n].depth, params.max_depth,
        params.min_samples_split, params.max_leaves, h_n_leaves,
        h_nodes[node_start + n].count);
      if (is_leaf) num_blocks = 0;

      for (int b = 0; b < num_blocks; b++) {
        h_workload_info[total_num_blocks + b].nodeid = n;
        h_workload_info[total_num_blocks + b].large_nodeid =
          n_large_nodes_in_curr_batch - 1;
        h_workload_info[total_num_blocks + b].offset_blockid = b;
        h_workload_info[total_num_blocks + b].num_blocks = num_blocks;
      }
      total_num_blocks += num_blocks;
    }
    raft::update_device(workload_info, h_workload_info, total_num_blocks, s);
    // iterate through a batch of columns (to reduce the memory pressure) and
    // compute the best split at the end
    auto n_col_blks = n_blks_for_cols;
    if (total_num_blocks) {
      for (IdxT c = 0; c < input.nSampledCols; c += n_col_blks) {
<<<<<<< HEAD
        computeSplit(c, batchSize, params.split_criterion, s);
=======
        computeSplit(c, batchSize, params.split_criterion,
                     n_large_nodes_in_curr_batch, s);
>>>>>>> dacfef1e
        CUDA_CHECK(cudaGetLastError());
      }
    }
    // create child nodes (or make the current ones leaf)
    auto smemSize = nodeSplitSmemSize();
    ML::PUSH_RANGE("nodeSplitKernel @builder_base.cuh [batched-levelalgo]");
    nodeSplitKernel<DataT, LabelT, IdxT, ObjectiveT, TPB_SPLIT>
      <<<batchSize, TPB_SPLIT, smemSize, s>>>(
        params.max_depth, params.min_samples_leaf, params.min_samples_split,
        params.max_leaves, params.min_impurity_decrease, input, curr_nodes,
        next_nodes, n_nodes, splits, n_leaves, h_total_nodes, n_depth,
        objective);
    CUDA_CHECK(cudaGetLastError());
    ML::POP_RANGE();
    // copy the updated (due to leaf creation) and newly created child nodes
    raft::update_host(h_n_nodes, n_nodes, 1, s);
    raft::update_host(h_n_leaves, n_leaves, 1, s);
    CUDA_CHECK(cudaStreamSynchronize(s));
    h_nodes.resize(h_nodes.size() + batchSize + *h_n_nodes);
    raft::update_host(h_nodes.data() + node_start, curr_nodes, batchSize, s);
    raft::update_host(h_nodes.data() + h_total_nodes, next_nodes, *h_n_nodes,
                      s);
    ML::POP_RANGE();
    return *h_n_nodes;
  }
  /**
   * @brief Compute best split for the currently given set of columns
   *
   * @param[in] col       start column id
   * @param[in] batchSize number of nodes to be processed in this call
   * @param[in] splitType split criterion
   * @param[in] s         cuda stream
   */
  void computeSplit(IdxT col, IdxT batchSize, CRITERION splitType,
<<<<<<< HEAD
                    cudaStream_t s) {
=======
                    const int n_large_nodes_in_curr_batch, cudaStream_t s) {
>>>>>>> dacfef1e
    ML::PUSH_RANGE(
      "Builder::computeSplit @builder_base.cuh [batched-levelalgo]");
    auto nbins = params.n_bins;
    auto nclasses = input.numOutputs;
    auto colBlks = std::min(n_blks_for_cols, input.nSampledCols - col);

    size_t smemSize1 = nbins * nclasses * sizeof(BinT) +  // pdf_shist size
                       nbins * nclasses * sizeof(BinT) +  // cdf_shist size
                       nbins * sizeof(DataT) +            // sbins size
                       sizeof(int);                       // sDone size
    // Extra room for alignment (see alignPointer in
    // computeSplitClassificationKernel)
    smemSize1 += sizeof(DataT) + 3 * sizeof(int);
    // Calculate the shared memory needed for evalBestSplit
    size_t smemSize2 =
      raft::ceildiv(TPB_DEFAULT, raft::WarpSize) * sizeof(SplitT);
    // Pick the max of two
    size_t smemSize = std::max(smemSize1, smemSize2);
    dim3 grid(total_num_blocks, colBlks, 1);
<<<<<<< HEAD
    CUDA_CHECK(cudaMemsetAsync(hist, 0, sizeof(typename ObjectiveT::BinT) * nHistBins, s));
    ML::PUSH_RANGE(
      "computeSplitClassificationKernel @builder_base.cuh [batched-levelalgo]");
=======
    int nHistBins = n_large_nodes_in_curr_batch * nbins * colBlks * nclasses;
    CUDA_CHECK(cudaMemsetAsync(hist, 0, sizeof(BinT) * nHistBins, s));
    ML::PUSH_RANGE(
      "computeSplitClassificationKernel @builder_base.cuh [batched-levelalgo]");
    ObjectiveT objective(input.numOutputs, params.min_impurity_decrease,
                         params.min_samples_leaf);
>>>>>>> dacfef1e
    computeSplitKernel<DataT, LabelT, IdxT, TPB_DEFAULT>
      <<<grid, TPB_DEFAULT, smemSize, s>>>(
        hist, params.n_bins, params.max_depth, params.min_samples_split,
        params.max_leaves, input, curr_nodes, col, done_count, mutex, splits,
        objective, treeid, workload_info, seed);
    ML::POP_RANGE();  //computeSplitClassificationKernel
    ML::POP_RANGE();  //Builder::computeSplit
  }
};  // end Builder

<<<<<<< HEAD
}  // namespace DecisionTree
=======
}  // namespace DT
>>>>>>> dacfef1e
}  // namespace ML<|MERGE_RESOLUTION|>--- conflicted
+++ resolved
@@ -385,12 +385,8 @@
     auto n_col_blks = n_blks_for_cols;
     if (total_num_blocks) {
       for (IdxT c = 0; c < input.nSampledCols; c += n_col_blks) {
-<<<<<<< HEAD
-        computeSplit(c, batchSize, params.split_criterion, s);
-=======
         computeSplit(c, batchSize, params.split_criterion,
                      n_large_nodes_in_curr_batch, s);
->>>>>>> dacfef1e
         CUDA_CHECK(cudaGetLastError());
       }
     }
@@ -425,11 +421,7 @@
    * @param[in] s         cuda stream
    */
   void computeSplit(IdxT col, IdxT batchSize, CRITERION splitType,
-<<<<<<< HEAD
-                    cudaStream_t s) {
-=======
                     const int n_large_nodes_in_curr_batch, cudaStream_t s) {
->>>>>>> dacfef1e
     ML::PUSH_RANGE(
       "Builder::computeSplit @builder_base.cuh [batched-levelalgo]");
     auto nbins = params.n_bins;
@@ -449,18 +441,10 @@
     // Pick the max of two
     size_t smemSize = std::max(smemSize1, smemSize2);
     dim3 grid(total_num_blocks, colBlks, 1);
-<<<<<<< HEAD
-    CUDA_CHECK(cudaMemsetAsync(hist, 0, sizeof(typename ObjectiveT::BinT) * nHistBins, s));
-    ML::PUSH_RANGE(
-      "computeSplitClassificationKernel @builder_base.cuh [batched-levelalgo]");
-=======
     int nHistBins = n_large_nodes_in_curr_batch * nbins * colBlks * nclasses;
     CUDA_CHECK(cudaMemsetAsync(hist, 0, sizeof(BinT) * nHistBins, s));
     ML::PUSH_RANGE(
       "computeSplitClassificationKernel @builder_base.cuh [batched-levelalgo]");
-    ObjectiveT objective(input.numOutputs, params.min_impurity_decrease,
-                         params.min_samples_leaf);
->>>>>>> dacfef1e
     computeSplitKernel<DataT, LabelT, IdxT, TPB_DEFAULT>
       <<<grid, TPB_DEFAULT, smemSize, s>>>(
         hist, params.n_bins, params.max_depth, params.min_samples_split,
@@ -471,9 +455,5 @@
   }
 };  // end Builder
 
-<<<<<<< HEAD
-}  // namespace DecisionTree
-=======
 }  // namespace DT
->>>>>>> dacfef1e
 }  // namespace ML