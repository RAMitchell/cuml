--- conflicted
+++ resolved
@@ -521,20 +521,11 @@
 
 template <typename DataT, typename LabelT, typename IdxT, int TPB>
 __global__ void computeSplitRegressionKernel(
-<<<<<<< HEAD
-  DataT* pred, IdxT* count, IdxT nbins, IdxT max_depth, IdxT min_samples_split,
-  IdxT min_samples_leaf, DataT min_impurity_decrease, IdxT max_leaves,
-  Input<DataT, LabelT, IdxT> input, const Node<DataT, LabelT, IdxT>* nodes,
-  IdxT colStart, int* done_count, int* mutex, const IdxT* n_leaves,
-  volatile Split<DataT, IdxT>* splits, void* workspace, CRITERION splitType,
-  IdxT treeid, uint64_t seed) {
-=======
   DataT* pred, IdxT* count, IdxT nbins, IdxT min_samples_leaf,
   DataT min_impurity_decrease, Input<DataT, LabelT, IdxT> input,
   const Node<DataT, LabelT, IdxT>* nodes, IdxT colStart, int* done_count,
   int* mutex, volatile Split<DataT, IdxT>* splits, CRITERION splitType,
   IdxT treeid, WorkloadInfo<IdxT>* workload_info, uint64_t seed) {
->>>>>>> 3887e323
   extern __shared__ char smem[];
   // Read workload info for this block
   WorkloadInfo<IdxT> workload_info_cta = workload_info[blockIdx.x];
@@ -551,15 +542,10 @@
   auto end = range_start + range_len;
   auto pdf_spred_len = 1 + nbins;
   auto cdf_spred_len = nbins;
-<<<<<<< HEAD
-  IdxT stride = blockDim.x * gridDim.x;
-  IdxT tid = threadIdx.x + blockIdx.x * blockDim.x;
-=======
 
   IdxT stride = blockDim.x * num_blocks;
   IdxT tid = threadIdx.x + offset_blockid * blockDim.x;
 
->>>>>>> 3887e323
   IdxT col;
 
   // allocating pointers to shared memory
@@ -630,19 +616,8 @@
     last = MLCommon::signalDone(done_count + nid * gridDim.y + blockIdx.y,
                                 num_blocks, offset_blockid == 0, sDone);
 
-<<<<<<< HEAD
-  // transfer from global to smem
-  for (IdxT i = threadIdx.x; i < nbins; i += blockDim.x) {
-    pdf_scount[i] = count[gcOffset + i];
-  }
-  for (IdxT i = threadIdx.x; i < pdf_spred_len; i += blockDim.x) {
-    pdf_spred[i] = pred[gOffset + i];
-  }
-  __syncthreads();
-=======
     // exit if not last
     if (!last) return;
->>>>>>> 3887e323
 
     // transfer from global to smem
     for (IdxT i = threadIdx.x; i < nbins; i += blockDim.x) {
@@ -661,10 +636,6 @@
 
   /** get cdf of scount from pdf_scount **/
   pdf_to_cdf<int, IdxT, TPB>(pdf_scount, cdf_scount, nbins);
-<<<<<<< HEAD
-  __syncthreads();
-=======
->>>>>>> 3887e323
 
   __threadfence();  // for commit guarantee
   __syncthreads();
