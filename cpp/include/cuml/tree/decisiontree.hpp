/*
 * Copyright (c) 2019-2021, NVIDIA CORPORATION.
 *
 * Licensed under the Apache License, Version 2.0 (the "License");
 * you may not use this file except in compliance with the License.
 * You may obtain a copy of the License at
 *
 *     http://www.apache.org/licenses/LICENSE-2.0
 *
 * Unless required by applicable law or agreed to in writing, software
 * distributed under the License is distributed on an "AS IS" BASIS,
 * WITHOUT WARRANTIES OR CONDITIONS OF ANY KIND, either express or implied.
 * See the License for the specific language governing permissions and
 * limitations under the License.
 */

#pragma once
#include <vector>
#include "algo_helper.h"
#include "flatnode.h"

namespace raft {
class handle_t;
}

namespace ML {

namespace DecisionTree {

struct DecisionTreeParams {
  /**
   * Maximum tree depth. Unlimited (e.g., until leaves are pure), if -1.
   */
  int max_depth;
  /**
   * Maximum leaf nodes per tree. Soft constraint. Unlimited, if -1.
   */
  int max_leaves;
  /**
   * Ratio of number of features (columns) to consider per node split.
   */
  float max_features;
  /**
   * Number of bins used by the split algorithm.
   */
  int n_bins;
  /**
   * The minimum number of samples (rows) in each leaf node.
   */
  int min_samples_leaf;
  /**
   * The minimum number of samples (rows) needed to split an internal node.
   */
  int min_samples_split;
  /**
   * Control bootstrapping for features. If features are drawn with or without replacement
   */
  bool bootstrap_features;
  /**
   * Node split criterion. GINI and Entropy for classification, MSE or MAE for regression.
   */
  CRITERION split_criterion;
  /**
   * Minimum impurity decrease required for spliting a node. If the impurity decrease is below this value, node is leafed out. Default is 0.0
   */
  float min_impurity_decrease = 0.0f;

  /**
   * Maximum number of nodes that can be processed in a given batch. This is
   * used only for batched-level algo
   */
  int max_batch_size;
};

/**
 * @brief Set all DecisionTreeParams members.
 * @param[in,out] params: update with tree parameters
 * @param[in] cfg_max_depth: maximum tree depth; default -1
 * @param[in] cfg_max_leaves: maximum leaves; default -1
 * @param[in] cfg_max_features: maximum number of features; default 1.0f
 * @param[in] cfg_n_bins: number of bins; default 8
 * @param[in] cfg_min_samples_leaf: min. rows in each leaf node; default 1
 * @param[in] cfg_min_samples_split: min. rows needed to split an internal node;
 *            default 2
 * @param[in] cfg_min_impurity_decrease: split a node only if its reduction in
 *                                       impurity is more than this value
 * @param[in] cfg_bootstrap_features: bootstrapping for features; default false
 * @param[in] cfg_split_criterion: split criterion; default CRITERION_END,
 *            i.e., GINI for classification or MSE for regression
<<<<<<< HEAD
=======
 * @param[in] cfg_quantile_per_tree: compute quantile per tree; default false
 * @param[in] cfg_use_experimental_backend: When set to true, experimental batched
 *            backend is used (provided other conditions are met). Default is
              True.
>>>>>>> 3887e323
 * @param[in] cfg_max_batch_size: Maximum number of nodes that can be processed
              in a batch. This is used only for batched-level algo. Default
              value 128.
 */
void set_tree_params(DecisionTreeParams &params, int cfg_max_depth = -1,
                     int cfg_max_leaves = -1, float cfg_max_features = 1.0f,
                     int cfg_n_bins = 8, int cfg_min_samples_leaf = 1,
                     int cfg_min_samples_split = 2,
                     float cfg_min_impurity_decrease = 0.0f,
                     bool cfg_bootstrap_features = false,
                     CRITERION cfg_split_criterion = CRITERION_END,
<<<<<<< HEAD
=======
                     bool cfg_quantile_per_tree = false,
                     bool cfg_use_experimental_backend = true,
>>>>>>> 3887e323
                     int cfg_max_batch_size = 128);

/**
 * @brief Check validity of all decision tree hyper-parameters.
 * @param[in] params: decision tree hyper-parameters.
 */
void validity_check(const DecisionTreeParams params);

/**
 * @brief Print all decision tree hyper-parameters.
 * @param[in] params: decision tree hyper-parameters.
 */
void print(const DecisionTreeParams params);

template <class T, class L>
struct TreeMetaDataNode {
  int treeid;
  int depth_counter;
  int leaf_counter;
  double prepare_time;
  double train_time;
  std::vector<SparseTreeNode<T, L>> sparsetree;
};

/**
 * @brief Obtain high-level tree information.
 * @tparam T: data type for input data (float or double).
 * @tparam L: data type for labels (int type for classification, T type for regression).
 * @param[in] tree: CPU pointer to TreeMetaDataNode
 * @return High-level tree information as string
 */
template <class T, class L>
std::string get_tree_summary_text(const TreeMetaDataNode<T, L> *tree);

/**
 * @brief Obtain detailed tree information.
 * @tparam T: data type for input data (float or double).
 * @tparam L: data type for labels (int type for classification, T type for regression).
 * @param[in] tree: CPU pointer to TreeMetaDataNode
 * @return Detailed tree information as string
 */
template <class T, class L>
std::string get_tree_text(const TreeMetaDataNode<T, L> *tree);

/**
 * @brief Export tree as a JSON string
 * @tparam T: data type for input data (float or double).
 * @tparam L: data type for labels (int type for classification, T type for regression).
 * @param[in] tree: CPU pointer to TreeMetaDataNode
 * @return Tree structure as JSON stsring
 */
template <class T, class L>
std::string get_tree_json(const TreeMetaDataNode<T, L> *tree);

// ----------------------------- Classification ----------------------------------- //

typedef TreeMetaDataNode<float, int> TreeClassifierF;
typedef TreeMetaDataNode<double, int> TreeClassifierD;

/**
 * @defgroup DecisionTreeClassifierFit Fit functions
 * @brief Build (i.e., fit, train) Decision Tree classifier for input data.
 * @param[in] handle: raft::handle_t
 * @param[in, out] tree: CPU pointer to TreeMetaDataNode. User allocated.
 * @param[in] data: train data (nrows samples, ncols features) in column major format,
 *    excluding labels. Device pointer.
 * @param[in] ncols: number of features (i.e., columns) excluding target feature.
 * @param[in] nrows: number of training data samples of the whole unsampled dataset.
 * @param[in] labels: 1D array of target features (int only). One label per training
 *    sample. Device pointer.
 *    Assumption: labels need to be preprocessed to map to ascending numbers from 0;
 *    needed for current gini impl. in decision tree.
 * @param[in,out] rowids: array of n_sampled_rows integers in [0, nrows) range.
 *    Device pointer. The same array is then rearranged when splits are made,
 *    allowing us to construct trees without rearranging the actual dataset.
 * @param[in] n_sampled_rows: number of training samples, after sampling.
 *    If using decision tree directly over the whole dataset: n_sampled_rows = nrows
 * @param[in] n_unique_labels: number of unique label values. Number of
 *                             categories of classification.
 * @param[in] tree_params: Decision Tree training hyper parameter struct.
 * @param[in] seed: Controls the randomness in tree fitting/growing algorithm.
 * @{
 */
void decisionTreeClassifierFit(const raft::handle_t &handle,
                               TreeClassifierF *&tree, float *data,
                               const int ncols, const int nrows, int *labels,
                               unsigned int *rowids, const int n_sampled_rows,
                               int unique_labels,
                               DecisionTree::DecisionTreeParams tree_params,
                               uint64_t seed);
void decisionTreeClassifierFit(const raft::handle_t &handle,
                               TreeClassifierD *&tree, double *data,
                               const int ncols, const int nrows, int *labels,
                               unsigned int *rowids, const int n_sampled_rows,
                               int unique_labels,
                               DecisionTree::DecisionTreeParams tree_params,
                               uint64_t seed);
/** @} */

/**
 * @defgroup DecisionTreeClassifierPredict Predict functions
 * @brief Predict target feature for input data; n-ary classification for
 *   single feature supported. Inference of trees is CPU only for now.
 * @param[in] handle: raft::handle_t (currently unused; API placeholder)
 * @param[in] tree: CPU pointer to TreeMetaDataNode.
 * @param[in] rows: test data (n_rows samples, n_cols features) in row major format.
 *    Current impl. expects a CPU pointer. TODO future API change.
 * @param[in] n_rows: number of  data samples.
 * @param[in] n_cols: number of features (excluding target feature).
 * @param[in,out] predictions: n_rows predicted labels. Current impl. expects a
 *    CPU pointer, user allocated. TODO future API change.
 * @param[in] verbosity: verbosity level for logging messages during execution.
 *                       A negative value means to not perform an explicit
 *                       `setLevel()` call, but to continue with the level that
 *                       the caller itself might have set.
 * @{
 */
void decisionTreeClassifierPredict(const raft::handle_t &handle,
                                   const TreeClassifierF *tree,
                                   const float *rows, const int n_rows,
                                   const int n_cols, int *predictions,
                                   int verbosity = -1);
void decisionTreeClassifierPredict(const raft::handle_t &handle,
                                   const TreeClassifierD *tree,
                                   const double *rows, const int n_rows,
                                   const int n_cols, int *predictions,
                                   int verbosity = -1);
/** @} */

// ----------------------------- Regression ----------------------------------- //

typedef TreeMetaDataNode<float, float> TreeRegressorF;
typedef TreeMetaDataNode<double, double> TreeRegressorD;

/**
 * @defgroup DecisionTreeRegressorFit Fit functions
 * @brief Build (i.e., fit, train) Decision Tree regressor for input data.
 * @param[in] handle: raft::handle_t
 * @param[in, out] tree: CPU pointer to TreeMetaDataNode. User allocated.
 * @param[in] data: train data (nrows samples, ncols features) in column major format,
 *   excluding labels. Device pointer.
 * @param[in] ncols: number of features (i.e., columns) excluding target feature.
 * @param[in] nrows: number of training data samples of the whole unsampled dataset.
 * @param[in] labels: 1D array of target features (float or double). One label per
 *    training sample. Device pointer.
 * @param[in,out] rowids: array of n_sampled_rows integers in [0, nrows) range.
 *   Device pointer. The same array is then rearranged when splits are made,
 *   allowing us to construct trees without rearranging the actual dataset.
 * @param[in] n_sampled_rows: number of training samples, after sampling. If using decision
 *   tree directly over the whole dataset: n_sampled_rows = nrows
 * @param[in] tree_params: Decision Tree training hyper parameter struct.
 * @param[in] seed: Controls the randomness in tree fitting/growing algorithm.
 * @{
 */
void decisionTreeRegressorFit(const raft::handle_t &handle,
                              TreeRegressorF *&tree, float *data,
                              const int ncols, const int nrows, float *labels,
                              unsigned int *rowids, const int n_sampled_rows,
                              DecisionTree::DecisionTreeParams tree_params,
                              uint64_t seed);
void decisionTreeRegressorFit(const raft::handle_t &handle,
                              TreeRegressorD *&tree, double *data,
                              const int ncols, const int nrows, double *labels,
                              unsigned int *rowids, const int n_sampled_rows,
                              DecisionTree::DecisionTreeParams tree_params,
                              uint64_t seed);
/** @} */

/**
 * @defgroup DecisionTreeRegressorPredict Predict functions
 * @brief Predict target feature for input data; regression for single feature supported.
 *   Inference of trees is CPU only for now.
 * @param[in] handle: raft::handle_t (currently unused; API placeholder)
 * @param[in] tree: CPU pointer to TreeMetaDataNode.
 * @param[in] rows: test data (n_rows samples, n_cols features) in row major format.
 *   Current impl. expects a CPU pointer. TODO future API change.
 * @param[in] n_rows: number of  data samples.
 * @param[in] n_cols: number of features (excluding target feature).
 * @param[in,out] predictions: n_rows predicted labels. Current impl. expects a CPU
 *   pointer, user allocated. TODO future API change.
 * @param[in] verbosity: verbosity level for logging messages during execution.
 *                       A negative value means to not perform an explicit
 *                       `setLevel()` call, but to continue with the level that
 *                       the caller itself might have set.
 * @{
 */
void decisionTreeRegressorPredict(const raft::handle_t &handle,
                                  const TreeRegressorF *tree, const float *rows,
                                  const int n_rows, const int n_cols,
                                  float *predictions, int verbosity = -1);
void decisionTreeRegressorPredict(const raft::handle_t &handle,
                                  const TreeRegressorD *tree,
                                  const double *rows, const int n_rows,
                                  const int n_cols, double *predictions,
                                  int verbosity = -1);
/** @} */

}  // End namespace DecisionTree
}  //End namespace ML<|MERGE_RESOLUTION|>--- conflicted
+++ resolved
@@ -87,13 +87,6 @@
  * @param[in] cfg_bootstrap_features: bootstrapping for features; default false
  * @param[in] cfg_split_criterion: split criterion; default CRITERION_END,
  *            i.e., GINI for classification or MSE for regression
-<<<<<<< HEAD
-=======
- * @param[in] cfg_quantile_per_tree: compute quantile per tree; default false
- * @param[in] cfg_use_experimental_backend: When set to true, experimental batched
- *            backend is used (provided other conditions are met). Default is
-              True.
->>>>>>> 3887e323
  * @param[in] cfg_max_batch_size: Maximum number of nodes that can be processed
               in a batch. This is used only for batched-level algo. Default
               value 128.
@@ -105,11 +98,6 @@
                      float cfg_min_impurity_decrease = 0.0f,
                      bool cfg_bootstrap_features = false,
                      CRITERION cfg_split_criterion = CRITERION_END,
-<<<<<<< HEAD
-=======
-                     bool cfg_quantile_per_tree = false,
-                     bool cfg_use_experimental_backend = true,
->>>>>>> 3887e323
                      int cfg_max_batch_size = 128);
 
 /**
