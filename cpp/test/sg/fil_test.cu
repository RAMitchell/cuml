--- conflicted
+++ resolved
@@ -829,15 +829,6 @@
   FIL_TEST_PARAMS(num_rows = 103, num_cols = 100'000, depth = 5, num_trees = 1,
                   algo = BATCH_TREE_REORG, leaf_algo = CATEGORICAL_LEAF,
                   num_classes = 3),
-<<<<<<< HEAD
-  FIL_TEST_PARAMS(leaf_algo = VECTOR_LEAF, num_classes = 2),
-  FIL_TEST_PARAMS(leaf_algo = VECTOR_LEAF, num_trees = 9, num_classes = 20),
-  FIL_TEST_PARAMS(num_rows = 103, num_cols = 100'000, depth = 5, num_trees = 1,
-                  algo = BATCH_TREE_REORG, leaf_algo = VECTOR_LEAF,
-                  num_classes = 3),
-  FIL_TEST_PARAMS(num_rows = 103, num_cols = 5, depth = 5, num_trees = 3,
-                  leaf_algo = VECTOR_LEAF, num_classes = 4000),
-=======
   FIL_TEST_PARAMS(algo = BATCH_TREE_REORG, threads_per_tree = 2),
   FIL_TEST_PARAMS(algo = NAIVE, threads_per_tree = 4),
   FIL_TEST_PARAMS(algo = TREE_REORG, threads_per_tree = 8),
@@ -851,7 +842,13 @@
   FIL_TEST_PARAMS(algo = NAIVE, threads_per_tree = 32, n_items = 4),
   FIL_TEST_PARAMS(num_rows = 500, num_cols = 2000, algo = BATCH_TREE_REORG,
                   threads_per_tree = 64, n_items = 4),
->>>>>>> c35680ff
+  FIL_TEST_PARAMS(leaf_algo = VECTOR_LEAF, num_classes = 2),
+  FIL_TEST_PARAMS(leaf_algo = VECTOR_LEAF, num_trees = 9, num_classes = 20),
+  FIL_TEST_PARAMS(num_rows = 103, num_cols = 100'000, depth = 5, num_trees = 1,
+                  algo = BATCH_TREE_REORG, leaf_algo = VECTOR_LEAF,
+                  num_classes = 3),
+  FIL_TEST_PARAMS(num_rows = 103, num_cols = 5, depth = 5, num_trees = 3,
+                  leaf_algo = VECTOR_LEAF, num_classes = 4000),
 };
 
 TEST_P(PredictDenseFilTest, Predict) { compare(); }
@@ -886,14 +883,6 @@
   FIL_TEST_PARAMS(num_trees = 51, output = CLASS, leaf_algo = GROVE_PER_CLASS,
                   num_classes = 3),
   FIL_TEST_PARAMS(num_trees = 51, leaf_algo = GROVE_PER_CLASS, num_classes = 3),
-<<<<<<< HEAD
-  FIL_TEST_PARAMS(num_trees = 51, leaf_algo = VECTOR_LEAF, num_classes = 15),
-  FIL_TEST_PARAMS(leaf_algo = VECTOR_LEAF, num_trees = 9, num_classes = 20),
-  FIL_TEST_PARAMS(num_rows = 103, num_cols = 1000, depth = 5, num_trees = 1,
-                  leaf_algo = VECTOR_LEAF, num_classes = 3),
-  FIL_TEST_PARAMS(num_rows = 103, num_cols = 5, depth = 5, num_trees = 3,
-                  leaf_algo = VECTOR_LEAF, num_classes = 4000),
-=======
   FIL_TEST_PARAMS(algo = NAIVE, threads_per_tree = 2),
   FIL_TEST_PARAMS(algo = NAIVE, threads_per_tree = 8, n_items = 1),
   FIL_TEST_PARAMS(algo = ALGO_AUTO, threads_per_tree = 16, n_items = 1),
@@ -904,7 +893,12 @@
                   threads_per_tree = 64),
   FIL_TEST_PARAMS(num_rows = 500, num_cols = 2000, algo = ALGO_AUTO,
                   threads_per_tree = 256, n_items = 1),
->>>>>>> c35680ff
+  FIL_TEST_PARAMS(num_trees = 51, leaf_algo = VECTOR_LEAF, num_classes = 15),
+  FIL_TEST_PARAMS(leaf_algo = VECTOR_LEAF, num_trees = 9, num_classes = 20),
+  FIL_TEST_PARAMS(num_rows = 103, num_cols = 1000, depth = 5, num_trees = 1,
+                  leaf_algo = VECTOR_LEAF, num_classes = 3),
+  FIL_TEST_PARAMS(num_rows = 103, num_cols = 5, depth = 5, num_trees = 3,
+                  leaf_algo = VECTOR_LEAF, num_classes = 4000),
 };
 
 TEST_P(PredictSparse16FilTest, Predict) { compare(); }
