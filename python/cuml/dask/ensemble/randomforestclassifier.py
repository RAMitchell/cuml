#
# Copyright (c) 2019-2020, NVIDIA CORPORATION.
#
# Licensed under the Apache License, Version 2.0 (the "License");
# you may not use this file except in compliance with the License.
# You may obtain a copy of the License at
#
#     http://www.apache.org/licenses/LICENSE-2.0
#
# Unless required by applicable law or agreed to in writing, software
# distributed under the License is distributed on an "AS IS" BASIS,
# WITHOUT WARRANTIES OR CONDITIONS OF ANY KIND, either express or implied.
# See the License for the specific language governing permissions and
# limitations under the License.
#

import numpy as np

from cuml.dask.common.base import BaseEstimator
from cuml.ensemble import RandomForestClassifier as cuRFC
from cuml.dask.common.input_utils import DistributedDataHandler
from cuml.dask.common.base import DelayedPredictionMixin, \
    DelayedPredictionProbaMixin
from cuml.dask.ensemble.base import \
    BaseRandomForestModel
from dask.distributed import default_client


class RandomForestClassifier(BaseRandomForestModel, DelayedPredictionMixin,
                             DelayedPredictionProbaMixin, BaseEstimator):

    """
    Experimental API implementing a multi-GPU Random Forest classifier
    model which fits multiple decision tree classifiers in an
    ensemble. This uses Dask to partition data over multiple GPUs
    (possibly on different nodes).

    Currently, this API makes the following assumptions:
    * The set of Dask workers used between instantiation, fit,
    and predict are all consistent
    * Training data comes in the form of cuDF dataframes or Dask Arrays
    distributed so that each worker has at least one partition.
    * The print_summary and print_detailed functions print the
    information of the forest on the worker.

    Future versions of the API will support more flexible data
    distribution and additional input types.

    The distributed algorithm uses an embarrassingly-parallel
    approach. For a forest with N trees being built on w workers, each
    worker simply builds N/w trees on the data it has available
    locally. In many cases, partitioning the data so that each worker
    builds trees on a subset of the total dataset works well, but
    it generally requires the data to be well-shuffled in advance.
    Alternatively, callers can replicate all of the data across
    workers so that rf.fit receives w partitions, each containing the
    same data. This would produce results approximately identical to
    single-GPU fitting.

    Please check the single-GPU implementation of Random Forest
    classifier for more information about the underlying algorithm.

    Parameters
    -----------
    n_estimators : int (default = 10)
                   total number of trees in the forest (not per-worker)
    handle : cuml.Handle
        If it is None, a new one is created just for this class.
    split_criterion : The criterion used to split nodes.
        0 for GINI, 1 for ENTROPY, 4 for CRITERION_END.
        2 and 3 not valid for classification
        (default = 0)
    split_algo : 0 for HIST and 1 for GLOBAL_QUANTILE
        (default = 1)
        the algorithm to determine how nodes are split in the tree.
    split_criterion : The criterion used to split nodes.
        0 for GINI, 1 for ENTROPY, 4 for CRITERION_END.
        2 and 3 not valid for classification
        (default = 0)
    bootstrap : boolean (default = True)
        Control bootstrapping.
        If set, each tree in the forest is built
        on a bootstrapped sample with replacement.
        If false, sampling without replacement is done.
    bootstrap_features : boolean (default = False)
        Control bootstrapping for features.
        If features are drawn with or without replacement
    rows_sample : float (default = 1.0)
        Ratio of dataset rows used while fitting each tree.
    max_depth : int (default = -1)
        Maximum tree depth. Unlimited (i.e, until leaves are pure), if -1.
    max_leaves : int (default = -1)
        Maximum leaf nodes per tree. Soft constraint. Unlimited, if -1.
    max_features : float (default = 'auto')
        Ratio of number of features (columns) to consider
        per node split.
    n_bins : int (default = 8)
        Number of bins used by the split algorithm.
    min_rows_per_node : int (default = 2)
        The minimum number of samples (rows) needed to split a node.
    quantile_per_tree : boolean (default = False)
        Whether quantile is computed for individual RF trees.
        Only relevant for GLOBAL_QUANTILE split_algo.
    n_streams : int (default = 4 )
        Number of parallel streams used for forest building
    workers : optional, list of strings
        Dask addresses of workers to use for computation.
        If None, all available Dask workers will be used.
    seed : int (default = None)
        Base seed for the random number generator. Unseeded by default. Does
        not currently fully guarantee the exact same results.

    Examples
    ---------
    For usage examples, please see the RAPIDS notebooks repository:
    https://github.com/rapidsai/notebooks/blob/branch-0.12/cuml/random_forest_mnmg_demo.ipynb
    """

    def __init__(
        self,
        workers=None,
        client=None,
        verbose=False,
        n_estimators=10,
        seed=None,
        **kwargs
    ):

        super(RandomForestClassifier, self).__init__(client=client,
                                                     verbose=verbose,
                                                     **kwargs)

        self._create_model(
            model_func=RandomForestClassifier._construct_rf,
            client=client,
            workers=workers,
            n_estimators=n_estimators,
            base_seed=seed,
            **kwargs)

    @staticmethod
    def _construct_rf(
        n_estimators,
        seed,
        **kwargs
    ):
        return cuRFC(
            n_estimators=n_estimators,
            seed=seed,
            **kwargs
        )

    @staticmethod
    def _predict_model_on_cpu(model, X, convert_dtype):
        return model._predict_get_all(X, convert_dtype)

    def print_summary(self):
        """
        Print the summary of the forest used to train the model
        on each worker. This information is displayed on the
        individual workers and not the client.
        """
        return self._print_summary()

    def print_detailed(self):
        """
        Print detailed information of the forest used to train
        the model on each worker. This information is displayed on the
        workers and not the client.
        """
        return self._print_detailed()

    def fit(self, X, y, convert_dtype=False):
        """
        Fit the input data with a Random Forest classifier

        IMPORTANT: X is expected to be partitioned with at least one partition
        on each Dask worker being used by the forest (self.workers).

        If a worker has multiple data partitions, they will be concatenated
        before fitting, which will lead to additional memory usage. To minimize
        memory consumption, ensure that each worker has exactly one partition.

        When persisting data, you can use
        cuml.dask.common.utils.persist_across_workers to simplify this::

            X_dask_cudf = dask_cudf.from_cudf(X_cudf, npartitions=n_workers)
            y_dask_cudf = dask_cudf.from_cudf(y_cudf, npartitions=n_workers)
            X_dask_cudf, y_dask_cudf = persist_across_workers(dask_client,
                                                              [X_dask_cudf,
                                                               y_dask_cudf])

        (this is equivalent to calling `persist` with the data and workers)::
            X_dask_cudf, y_dask_cudf = dask_client.persist([X_dask_cudf,
                                                            y_dask_cudf],
                                                           workers={
                                                           X_dask_cudf=workers,
                                                           y_dask_cudf=workers
                                                           })

        Parameters
        ----------
        X : Dask cuDF dataframe  or CuPy backed Dask Array (n_rows, n_features)
            Distributed dense matrix (floats or doubles) of shape
            (n_samples, n_features).
        y : Dask cuDF dataframe  or CuPy backed Dask Array (n_rows, 1)
            Labels of training examples.
            **y must be partitioned the same way as X**
        convert_dtype : bool, optional (default = False)
            When set to True, the fit method will, when necessary, convert
            y to be of dtype int32. This will increase memory used for
            the method.
        """
        self.num_classes = len(y.unique())
        self._set_internal_model(None)
        self._fit(model=self.rfs,
                  dataset=(X, y),
                  convert_dtype=convert_dtype)
        return self

    def predict(self, X, output_class=True, algo='auto', threshold=0.5,
                convert_dtype=True, predict_model="GPU",
                fil_sparse_format='auto', delayed=True):
        """
        Predicts the labels for X.

        GPU-based prediction in a multi-node, multi-GPU context works
        by sending the sub-forest from each worker to the client,
        concatenating these into one forest with the full
        `n_estimators` set of trees, and sending this combined forest to
        the workers, which will each infer on their local set of data.
        Within the worker, this uses the cuML Forest Inference Library
        (cuml.fil) for high-throughput prediction.

        This allows inference to scale to large datasets, but the forest
        transmission incurs overheads for very large trees. For inference
        on small datasets, this overhead may dominate prediction time.

        The 'CPU' fallback method works with sub-forests in-place,
        broadcasting the datasets to all workers and combining predictions
        via a voting method at the end. This method is slower
        on a per-row basis but may be faster for problems with many trees
        and few rows.

        In the 0.15 cuML release, inference will be updated with much
        faster tree transfer. Preliminary builds with this updated approach
        will be available from rapids.ai

        Parameters
        ----------
        X : Dask cuDF dataframe  or CuPy backed Dask Array (n_rows, n_features)
            Distributed dense matrix (floats or doubles) of shape
            (n_samples, n_features).
        output_class : boolean (default = True)
            This is optional and required only while performing the
            predict operation on the GPU.
            If true, return a 1 or 0 depending on whether the raw
            prediction exceeds the threshold. If False, just return
            the raw prediction.
        algo : string (default = 'auto')
            This is optional and required only while performing the
            predict operation on the GPU.
            'naive' - simple inference using shared memory
            'tree_reorg' - similar to naive but trees rearranged to be more
            coalescing-friendly
            'batch_tree_reorg' - similar to tree_reorg but predicting
            multiple rows per thread block
            `algo` - choose the algorithm automatically. Currently
            'batch_tree_reorg' is used for dense storage
            and 'naive' for sparse storage
        threshold : float (default = 0.5)
            Threshold used for classification. Optional and required only
            while performing the predict operation on the GPU, that is for,
            predict_model='GPU'.
            It is applied if output_class == True, else it is ignored
        convert_dtype : bool, optional (default = True)
            When set to True, the predict method will, when necessary, convert
            the input to the data type which was used to train the model. This
            will increase memory used for the method.
        predict_model : String (default = 'GPU')
            'GPU' to predict using the GPU, 'CPU' otherwise. The GPU can only
            be used if the model was trained on float32 data and `X` is float32
            or convert_dtype is set to True.
        fil_sparse_format : boolean or string (default = auto)
            This variable is used to choose the type of forest that will be
            created in the Forest Inference Library. It is not required
            while using predict_model='CPU'.
            'auto' - choose the storage type automatically
            (currently True is chosen by auto)
            False - create a dense forest
            True - create a sparse forest, requires algo='naive'
            or algo='auto'
        delayed : bool (default = True)
            Whether to do a lazy prediction (and return Delayed objects) or an
            eagerly executed one.  It is not required  while using
            predict_model='CPU'.

        Returns
        ----------
        y : Dask cuDF dataframe or CuPy backed Dask Array (n_rows, 1)

        """
        if predict_model == "CPU" or self.num_classes > 2:
            preds = self.predict_model_on_cpu(X,
                                              convert_dtype=convert_dtype)

        else:
            preds = \
                self._predict_using_fil(X, output_class=output_class,
                                        algo=algo,
                                        threshold=threshold,
                                        convert_dtype=convert_dtype,
                                        fil_sparse_format=fil_sparse_format,
                                        delayed=delayed)

        return preds

    def predict_using_fil(self, X, delayed, **kwargs):
        if self._get_internal_model() is None:
            self._set_internal_model(self._concat_treelite_models())

        return self._predict_using_fil(X=X,
                                       delayed=delayed,
                                       **kwargs)

    """
    TODO : Update function names used for CPU predict.
        Cuml issue #1854 has been created to track this.
    """
    def predict_model_on_cpu(self, X, convert_dtype=True):
        """
        Predicts the labels for X.

        Parameters
        ----------
        X : Dask cuDF dataframe  or CuPy backed Dask Array (n_rows, n_features)
            Distributed dense matrix (floats or doubles) of shape
            (n_samples, n_features).
        convert_dtype : bool, optional (default = True)
            When set to True, the predict method will, when necessary, convert
            the input to the data type which was used to train the model. This
            will increase memory used for the method.
        Returns
        ----------
        y : Dask cuDF dataframe or CuPy backed Dask Array (n_rows, 1)
        """
        c = default_client()
        workers = self.workers

        X_Scattered = c.scatter(X)
        futures = list()
        for n, w in enumerate(workers):
            futures.append(
                c.submit(
                    RandomForestClassifier._predict_model_on_cpu,
                    self.rfs[w],
                    X_Scattered,
                    convert_dtype,
                    workers=[w],
                )
            )

        rslts = self.client.gather(futures, errors="raise")
        indexes = np.zeros(len(futures), dtype=np.int32)
        pred = list()

        for i in range(len(X)):
            classes = dict()
            max_class = -1
            max_val = 0

            for d in range(len(rslts)):
                for j in range(self.n_estimators_per_worker[d]):
                    sub_ind = indexes[d] + j
                    cls = rslts[d][sub_ind]
                    if cls not in classes.keys():
                        classes[cls] = 1
                    else:
                        classes[cls] = classes[cls] + 1

                    if classes[cls] > max_val:
                        max_val = classes[cls]
                        max_class = cls

                indexes[d] = indexes[d] + self.n_estimators_per_worker[d]

            pred.append(max_class)
        return pred

    def predict_proba(self, X,
                      delayed=True, **kwargs):
        """
        Predicts the probability of each class for X.

        See documentation of `predict' for notes on performance.

        Parameters
        ----------
        X : Dask cuDF dataframe  or CuPy backed Dask Array (n_rows, n_features)
            Distributed dense matrix (floats or doubles) of shape
            (n_samples, n_features).
        predict_model : String (default = 'GPU')
            'GPU' to predict using the GPU, 'CPU' otherwise. The 'GPU' can only
            be used if the model was trained on float32 data and `X` is float32
            or convert_dtype is set to True. Also the 'GPU' should only be
            used for binary classification problems.
        output_class : boolean (default = True)
            This is optional and required only while performing the
            predict operation on the GPU.
            If true, return a 1 or 0 depending on whether the raw
            prediction exceeds the threshold. If False, just return
            the raw prediction.
        algo : string (default = 'auto')
            This is optional and required only while performing the
            predict operation on the GPU.
            'naive' - simple inference using shared memory
            'tree_reorg' - similar to naive but trees rearranged to be more
            coalescing-friendly
            'batch_tree_reorg' - similar to tree_reorg but predicting
            multiple rows per thread block
            `auto` - choose the algorithm automatically. Currently
            'batch_tree_reorg' is used for dense storage
            and 'naive' for sparse storage
        threshold : float (default = 0.5)
            Threshold used for classification. Optional and required only
            while performing the predict operation on the GPU.
            It is applied if output_class == True, else it is ignored
        num_classes : int (default = 2)
            number of different classes present in the dataset
        convert_dtype : bool, optional (default = True)
            When set to True, the predict method will, when necessary, convert
            the input to the data type which was used to train the model. This
            will increase memory used for the method.
        fil_sparse_format : boolean or string (default = auto)
            This variable is used to choose the type of forest that will be
            created in the Forest Inference Library. It is not required
            while using predict_model='CPU'.
            'auto' - choose the storage type automatically
            (currently True is chosen by auto)
            False - create a dense forest
            True - create a sparse forest, requires algo='naive'
            or algo='auto'

        Returns
        ----------
        y : NumPy
           Dask cuDF dataframe or CuPy backed Dask Array (n_rows, n_classes)
        """
        if self._get_internal_model() is None:
            self._set_internal_model(self._concat_treelite_models())
<<<<<<< HEAD
=======

>>>>>>> 069a2292
        data = DistributedDataHandler.create(X, client=self.client)
        self.datatype = data.datatype
        return self._predict_proba(X, delayed, **kwargs)

    def get_params(self, deep=True):
        """
        Returns the value of all parameters
        required to configure this estimator as a dictionary.

        Parameters
        -----------
        deep : boolean (default = True)
        """
        return self._get_params(deep)

    def set_params(self, **params):
        """
        Sets the value of parameters required to
        configure this estimator, it functions similar to
        the sklearn set_params.

        Parameters
        -----------
        params : dict of new params.
        """
        return self._set_params(**params)<|MERGE_RESOLUTION|>--- conflicted
+++ resolved
@@ -448,10 +448,6 @@
         """
         if self._get_internal_model() is None:
             self._set_internal_model(self._concat_treelite_models())
-<<<<<<< HEAD
-=======
-
->>>>>>> 069a2292
         data = DistributedDataHandler.create(X, client=self.client)
         self.datatype = data.datatype
         return self._predict_proba(X, delayed, **kwargs)
