--- conflicted
+++ resolved
@@ -23,7 +23,6 @@
 
 from dask.array.core import Array as daskArray
 from dask_cudf.core import DataFrame as dcDataFrame
-from dask_cudf.core import Series as dcSeries
 
 from cuml.dask.common.utils import parse_host_port
 
@@ -128,21 +127,11 @@
 
     client = default_client() if client is None else client
 
-<<<<<<< HEAD
-    from dask import delayed
-
     # dask.dataframe or dask.array
     if isinstance(dask_obj, dcDataFrame) or \
             isinstance(dask_obj, daskArray):
         persisted = client.persist(dask_obj)
         parts = futures_of(persisted)
-=======
-    # dask_cudf.dataframe or dask_cudf.series or dask.array
-    if (isinstance(dask_obj, dcDataFrame) or
-            isinstance(dask_obj, daskArray) or
-            isinstance(dask_obj, dcSeries)):
-        parts = futures_of(client.persist(dask_obj))
->>>>>>> 0bc668cb
 
     # iterable of dask collections (need to colocate them)
     elif isinstance(dask_obj, Sequence):
@@ -152,9 +141,8 @@
         # each tuple in the list
         dela = [d.to_delayed() for d in dask_obj]
         raveled = [d.ravel() if isinstance(d, daskArray)
-                 else d for d in dela]
+                   else d for d in dela]
         parts = client.compute([p for p in zip(*raveled)])
-
     else:
         raise TypeError("Unsupported dask_obj type: " + type(dask_obj))
 
