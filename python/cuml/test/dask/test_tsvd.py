# Copyright (c) 2019, NVIDIA CORPORATION.
#
# Licensed under the Apache License, Version 2.0 (the "License");
# you may not use this file except in compliance with the License.
# You may obtain a copy of the License at
#
#     http://www.apache.org/licenses/LICENSE-2.0
#
# Unless required by applicable law or agreed to in writing, software
# distributed under the License is distributed on an "AS IS" BASIS,
# WITHOUT WARRANTIES OR CONDITIONS OF ANY KIND, either express or implied.
# See the License for the specific language governing permissions and
# limitations under the License.
#

import pytest
from dask.distributed import Client, wait

import numpy as np
from cuml.test.utils import array_equal, \
    unit_param, stress_param
import cupy as cp

from cuml.dask.common.dask_arr_utils import to_dask_cudf


@pytest.mark.mg
@pytest.mark.parametrize("data_info", [unit_param([1000, 20, 30]),
                         stress_param([9e6, 5000, 30])])
@pytest.mark.parametrize("input_type", ["dataframe", "array"])
def test_pca_fit(data_info, input_type, cluster):

    client = Client(cluster)
    nrows, ncols, n_parts = data_info

    try:

        from cuml.dask.decomposition import TruncatedSVD as daskTPCA
        from sklearn.decomposition import TruncatedSVD

        from cuml.dask.datasets import make_blobs

<<<<<<< HEAD
        X_cudf, _ = make_blobs(n_samples=nrows,
                               n_features=ncols,
                               centers=1,
                               n_parts=n_parts,
                               cluster_std=0.5,
                               random_state=10, dtype=np.float32)

        wait(X_cudf)

        X = X_cudf.compute().to_pandas().values
=======
        X, _ = make_blobs(n_samples=nrows,
                          n_features=ncols,
                          centers=1,
                          n_parts=n_parts,
                          cluster_std=0.5, verbose=False,
                          random_state=10, dtype=np.float32)

        wait(X)
        if input_type == "dataframe":
            X_train = to_dask_cudf(X)
            X_cpu = X_train.compute().to_pandas().values
        elif input_type == "array":
            X_train = X
            X_cpu = cp.asnumpy(X_train.compute())
>>>>>>> b8f1a665

        cutsvd = daskTPCA(n_components=5)
        cutsvd.fit(X_train)

        sktsvd = TruncatedSVD(n_components=5, algorithm="arpack")
        sktsvd.fit(X_cpu)

        all_attr = ['singular_values_', 'components_',
                    'explained_variance_', 'explained_variance_ratio_']

    finally:
        client.close()

    for attr in all_attr:
        with_sign = False if attr in ['components_'] else True
        cuml_res = (getattr(cutsvd, attr))
        if type(cuml_res) == np.ndarray:
            cuml_res = cuml_res.as_matrix()
        skl_res = getattr(sktsvd, attr)
        if attr == 'singular_values_':
            assert array_equal(cuml_res, skl_res, 1, with_sign=with_sign)
        else:
            assert array_equal(cuml_res, skl_res, 1e-1, with_sign=with_sign)


@pytest.mark.mg
@pytest.mark.parametrize("data_info", [unit_param([1000, 20, 46]),
                         stress_param([9e6, 5000, 46])])
def test_pca_fit_transform_fp32(data_info, cluster):

    client = Client(cluster)
    nrows, ncols, n_parts = data_info
    try:
        from cuml.dask.decomposition import TruncatedSVD as daskTPCA
        from cuml.dask.datasets import make_blobs

        X_cudf, _ = make_blobs(n_samples=nrows,
                               n_features=ncols,
                               centers=1,
                               n_parts=n_parts,
                               cluster_std=1.5,
                               random_state=10, dtype=np.float32)

        wait(X_cudf)

        cutsvd = daskTPCA(n_components=20)
        cutsvd.fit_transform(X_cudf)

    finally:
        client.close()


@pytest.mark.mg
@pytest.mark.parametrize("data_info", [unit_param([1000, 20, 33]),
                         stress_param([9e6, 5000, 33])])
def test_pca_fit_transform_fp64(data_info, cluster):

    client = Client(cluster)
    nrows, ncols, n_parts = data_info

    try:
        from cuml.dask.decomposition import TruncatedSVD as daskTPCA
        from cuml.dask.datasets import make_blobs

        X_cudf, _ = make_blobs(n_samples=nrows,
                               n_features=ncols,
                               centers=1,
                               n_parts=n_parts,
                               cluster_std=1.5,
                               random_state=10, dtype=np.float64)

        wait(X_cudf)

        cutsvd = daskTPCA(n_components=30)
        cutsvd.fit_transform(X_cudf)

    finally:
        client.close()<|MERGE_RESOLUTION|>--- conflicted
+++ resolved
@@ -40,23 +40,11 @@
 
         from cuml.dask.datasets import make_blobs
 
-<<<<<<< HEAD
-        X_cudf, _ = make_blobs(n_samples=nrows,
-                               n_features=ncols,
-                               centers=1,
-                               n_parts=n_parts,
-                               cluster_std=0.5,
-                               random_state=10, dtype=np.float32)
-
-        wait(X_cudf)
-
-        X = X_cudf.compute().to_pandas().values
-=======
         X, _ = make_blobs(n_samples=nrows,
                           n_features=ncols,
                           centers=1,
                           n_parts=n_parts,
-                          cluster_std=0.5, verbose=False,
+                          cluster_std=0.5,
                           random_state=10, dtype=np.float32)
 
         wait(X)
@@ -66,7 +54,6 @@
         elif input_type == "array":
             X_train = X
             X_cpu = cp.asnumpy(X_train.compute())
->>>>>>> b8f1a665
 
         cutsvd = daskTPCA(n_components=5)
         cutsvd.fit(X_train)
