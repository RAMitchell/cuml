--- conflicted
+++ resolved
@@ -30,12 +30,8 @@
 from cuml.common.array import CumlArray
 from cuml.common.base import Base
 from cuml.common.handle cimport cumlHandle
-<<<<<<< HEAD
-from cuml.utils import input_to_cuml_array
 import cuml.common.logger as logger
-=======
 from cuml.common import input_to_cuml_array
->>>>>>> 1e63912d
 
 from collections import defaultdict
 
