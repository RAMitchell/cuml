--- conflicted
+++ resolved
@@ -230,28 +230,9 @@
         for median of abs error : 'median_ae'
         for mean of abs error : 'mean_ae'
         for mean square error' : 'mse'
-<<<<<<< HEAD
     use_experimental_backend : boolean (default = True)
         Deprecated and currrently has no effect.
-        .. deprecated:: 0.20
-           Parameter 'use_experimental_backend is deprecated and will
-           be removed in subsequent release.
-=======
-    quantile_per_tree : boolean (default = False)
-        Whether quantile is computed for individual trees in RF.
-        Only relevant when `split_algo = GLOBAL_QUANTILE`.
-
-        .. deprecated:: 0.19
-           Parameter 'quantile_per_tree' is deprecated and will be removed in
-           subsequent release.
-    use_experimental_backend : boolean (default = True)
-        If set to true and the following conditions are also met, a new
-        experimental backend for decision tree training will be used. The
-        new backend is available only if `split_algo = 1` (GLOBAL_QUANTILE)
-        and `quantile_per_tree = False` (No per tree quantile computation).
-        The new backend is now considered stable for both classification
-        and regression tasks and is significantly faster than the old backend.
->>>>>>> 3887e323
+        .. deprecated:: 21.06
     max_batch_size: int (default = 128)
         Maximum number of nodes that can be processed in a given batch. This is
         used only when 'use_experimental_backend' is true.
