--- conflicted
+++ resolved
@@ -403,13 +403,9 @@
         return X.astype(to_dtype, copy=False)
 
     elif cuda.is_cuda_array(X):
-<<<<<<< HEAD
         X_m = cp.asarray(X)
-        X_m = X_m.astype(to_dtype)
-=======
-        X_m = rmm_cupy_ary(cp.asarray, X)
         X_m = X_m.astype(to_dtype, copy=False)
->>>>>>> 7c3b5395
+
         if legacy:
             return cuda.as_cuda_array(X_m)
         else:
