--- conflicted
+++ resolved
@@ -213,15 +213,12 @@
             src/glm/glm.cu
             src/knn/knn.cu
             src/kalman_filter/lkf_py.cu
-<<<<<<< HEAD
             src/common/cumlHandle.cpp
             src/common/cuml_api.cpp
             src/umap/umap.cu
 	    src/solver/solver.cu
-=======
             src/decisiontree/decisiontree.cu
             src/randomforest/randomforest.cu
->>>>>>> 24ee5da2
             )
 
 set(CUML_LINK_LIBRARIES
