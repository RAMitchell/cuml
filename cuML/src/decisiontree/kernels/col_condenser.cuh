/*
 * Copyright (c) 2019, NVIDIA CORPORATION.
 *
 * Licensed under the Apache License, Version 2.0 (the "License");
 * you may not use this file except in compliance with the License.
 * You may obtain a copy of the License at
 *
 *     http://www.apache.org/licenses/LICENSE-2.0
 *
 * Unless required by applicable law or agreed to in writing, software
 * distributed under the License is distributed on an "AS IS" BASIS,
 * WITHOUT WARRANTIES OR CONDITIONS OF ANY KIND, either express or implied.
 * See the License for the specific language governing permissions and
 * limitations under the License.
 */

#pragma once
#include <thrust/sort.h>

<<<<<<< HEAD
/* 

Assumptions: 
	- There will be a 64-bit mask (row_mask)  associated with each row of a dataset per tree. This value can be changed atomically (as different nodes in that same tree are built in //).
    - A 64-bit mask will allow us to go up to 64-levels deep which seems to be sufficient (good enough)  according to our SKL-rf-def experiments.

Inputs:
	- data points to entire dataset in col major format.
	- cur_tree_depth: an int that tells us to look at the least significant (cur_tree_depth - 1) bits of the row_mask. 
		=> So, if we're about to build a child of the root, we'll consider all rows in the bootstrapped sample.
		=> If we're about to build a child of the left child of the root, we'll consider all rows with the least significant bit set to 0. 
	- node_mask: the identifier of the parent node. We only care for rows where the first (cur_tree_depth - 1) bits of the node match with this node_mask identifier
		
	- n_rows the original number of rows in the dataset.
	- col: the column we care about


Output:
	- condensed column to look up that includes only the relevant rows. 
	- condensed labels 

*/

using namespace cub;

//Dummy Operator. Always return true. It's the transformation we care about.
struct Match
{
	__host__ __device__ __forceinline__ Match() {}
	
	__host__ __device__ __forceinline__
	bool operator()(const unsigned long long &a) const {
		return true;
	}
};


//Return true when the mask of a row matches the node mask for a given depth. 
struct RowMatch {
	unsigned long long node_mask;
	int depth;
	
	__host__ __device__ __forceinline__
	RowMatch(unsigned long long node_mask, int depth) : node_mask(node_mask), depth(depth) {}
	
	__host__ __device__ __forceinline__
	bool operator()(const unsigned long long & row_mask) const {
		return (((row_mask ^ node_mask) & ((1 << depth)-1)) == 0);
	}	
};


void col_condenser(float * input_data, int * labels, unsigned long long * row_masks, int col_id, 
		   const int n_rows, const int n_cols, int cur_tree_depth, 
		   unsigned long long node_mask, float * condensed_col, int * condensed_labels) {
	
	/* First step: generate flags memory array using a TransformInputIterator.
	   All rows will be selected, and the flags elements will only be set for the rows that matter. 
	*/
	
	bool * flags;
	int * n_selected_rows;
	cudaMalloc((void**)&flags, n_rows * sizeof(bool));
	cudaMalloc((void**)&condensed_col, n_rows * sizeof(float));
	cudaMalloc((void**)&condensed_labels, n_rows * sizeof(int));
	cudaMalloc((void**)&n_selected_rows, sizeof(int));
	
	Match select_op;
	RowMatch conversion_op(node_mask, cur_tree_depth); 
	
	// Assumption: row_masks is a device pointer. 
	cub::TransformInputIterator<bool, RowMatch, unsigned long long *> itr(row_masks, conversion_op);
	
	void * tmp_storage = NULL;
	size_t tmp_storage_bytes = 0;
	
	CubDebugExit(DeviceSelect::If(tmp_storage, tmp_storage_bytes, itr, flags, n_selected_rows, n_rows, select_op)); //n_selected_rows will be n_rows
	
	cudaMalloc(&tmp_storage, tmp_storage_bytes);
	
	CubDebugExit(DeviceSelect::If(tmp_storage, tmp_storage_bytes, itr,
				      flags, n_selected_rows, n_rows, select_op));
	cudaFree(tmp_storage);


	/* Second step: use the previously generated flags array to condense the col_id column.
	   of input_data.
	*/
	
	tmp_storage = NULL;
	tmp_storage_bytes = 0;
	
	
	CubDebugExit(DeviceSelect::Flagged(tmp_storage, tmp_storage_bytes, &input_data[col_id * n_rows], 
					   flags, condensed_col, n_selected_rows, n_rows));
	
	cudaMalloc(&tmp_storage, tmp_storage_bytes);
	
	CubDebugExit(DeviceSelect::Flagged(tmp_storage, tmp_storage_bytes, &input_data[col_id * n_rows], 
					   flags, condensed_col, n_selected_rows, n_rows));
	
	
	
	
	/* Final step: Select labels */	
	
	tmp_storage = NULL;
	tmp_storage_bytes = 0;
	
	CubDebugExit(DeviceSelect::Flagged(tmp_storage, tmp_storage_bytes, labels,
					   flags, condensed_labels, n_selected_rows, n_rows));
	
	cudaMalloc(&tmp_storage, tmp_storage_bytes);
	
	CubDebugExit(DeviceSelect::Flagged(tmp_storage, tmp_storage_bytes, labels,
					   flags,  condensed_labels, n_selected_rows, n_rows));
	
       
	// Cleanup
	cudaFree(tmp_storage);
	cudaFree(flags);
	cudaFree(n_selected_rows);	

}


template <class type>
__global__ void get_sampled_column_kernel(const type *column,type *outcolumn,unsigned int* rowids,const int N)
=======
__global__ void get_sampled_column_kernel(const float *column,float *outcolumn,unsigned int* rowids,const int N)
>>>>>>> f01e7497
{
	int tid = threadIdx.x + blockIdx.x * blockDim.x;
	if(tid < N)
		{
			int index = rowids[tid];
			outcolumn[tid] = column[index];
		}
	return;
}
void get_sampled_column(const float *column,float *outcolumn,unsigned int* rowids,const int n_sampled_rows)
{
	get_sampled_column_kernel<float><<<(int)(n_sampled_rows / 128) + 1,128>>>(column,outcolumn,rowids,n_sampled_rows);
	CUDA_CHECK(cudaDeviceSynchronize());
	return;
}
void get_sampled_labels(const int *labels,int *outlabels,unsigned int* rowids,const int n_sampled_rows)
{
	get_sampled_column_kernel<int><<<(int)(n_sampled_rows / 128) + 1,128>>>(labels,outlabels,rowids,n_sampled_rows);
	CUDA_CHECK(cudaDeviceSynchronize());
	return;
}<|MERGE_RESOLUTION|>--- conflicted
+++ resolved
@@ -17,7 +17,7 @@
 #pragma once
 #include <thrust/sort.h>
 
-<<<<<<< HEAD
+
 /* 
 
 Assumptions: 
@@ -41,114 +41,9 @@
 
 */
 
-using namespace cub;
-
-//Dummy Operator. Always return true. It's the transformation we care about.
-struct Match
-{
-	__host__ __device__ __forceinline__ Match() {}
-	
-	__host__ __device__ __forceinline__
-	bool operator()(const unsigned long long &a) const {
-		return true;
-	}
-};
-
-
-//Return true when the mask of a row matches the node mask for a given depth. 
-struct RowMatch {
-	unsigned long long node_mask;
-	int depth;
-	
-	__host__ __device__ __forceinline__
-	RowMatch(unsigned long long node_mask, int depth) : node_mask(node_mask), depth(depth) {}
-	
-	__host__ __device__ __forceinline__
-	bool operator()(const unsigned long long & row_mask) const {
-		return (((row_mask ^ node_mask) & ((1 << depth)-1)) == 0);
-	}	
-};
-
-
-void col_condenser(float * input_data, int * labels, unsigned long long * row_masks, int col_id, 
-		   const int n_rows, const int n_cols, int cur_tree_depth, 
-		   unsigned long long node_mask, float * condensed_col, int * condensed_labels) {
-	
-	/* First step: generate flags memory array using a TransformInputIterator.
-	   All rows will be selected, and the flags elements will only be set for the rows that matter. 
-	*/
-	
-	bool * flags;
-	int * n_selected_rows;
-	cudaMalloc((void**)&flags, n_rows * sizeof(bool));
-	cudaMalloc((void**)&condensed_col, n_rows * sizeof(float));
-	cudaMalloc((void**)&condensed_labels, n_rows * sizeof(int));
-	cudaMalloc((void**)&n_selected_rows, sizeof(int));
-	
-	Match select_op;
-	RowMatch conversion_op(node_mask, cur_tree_depth); 
-	
-	// Assumption: row_masks is a device pointer. 
-	cub::TransformInputIterator<bool, RowMatch, unsigned long long *> itr(row_masks, conversion_op);
-	
-	void * tmp_storage = NULL;
-	size_t tmp_storage_bytes = 0;
-	
-	CubDebugExit(DeviceSelect::If(tmp_storage, tmp_storage_bytes, itr, flags, n_selected_rows, n_rows, select_op)); //n_selected_rows will be n_rows
-	
-	cudaMalloc(&tmp_storage, tmp_storage_bytes);
-	
-	CubDebugExit(DeviceSelect::If(tmp_storage, tmp_storage_bytes, itr,
-				      flags, n_selected_rows, n_rows, select_op));
-	cudaFree(tmp_storage);
-
-
-	/* Second step: use the previously generated flags array to condense the col_id column.
-	   of input_data.
-	*/
-	
-	tmp_storage = NULL;
-	tmp_storage_bytes = 0;
-	
-	
-	CubDebugExit(DeviceSelect::Flagged(tmp_storage, tmp_storage_bytes, &input_data[col_id * n_rows], 
-					   flags, condensed_col, n_selected_rows, n_rows));
-	
-	cudaMalloc(&tmp_storage, tmp_storage_bytes);
-	
-	CubDebugExit(DeviceSelect::Flagged(tmp_storage, tmp_storage_bytes, &input_data[col_id * n_rows], 
-					   flags, condensed_col, n_selected_rows, n_rows));
-	
-	
-	
-	
-	/* Final step: Select labels */	
-	
-	tmp_storage = NULL;
-	tmp_storage_bytes = 0;
-	
-	CubDebugExit(DeviceSelect::Flagged(tmp_storage, tmp_storage_bytes, labels,
-					   flags, condensed_labels, n_selected_rows, n_rows));
-	
-	cudaMalloc(&tmp_storage, tmp_storage_bytes);
-	
-	CubDebugExit(DeviceSelect::Flagged(tmp_storage, tmp_storage_bytes, labels,
-					   flags,  condensed_labels, n_selected_rows, n_rows));
-	
-       
-	// Cleanup
-	cudaFree(tmp_storage);
-	cudaFree(flags);
-	cudaFree(n_selected_rows);	
-
-}
-
 
 template <class type>
 __global__ void get_sampled_column_kernel(const type *column,type *outcolumn,unsigned int* rowids,const int N)
-=======
-__global__ void get_sampled_column_kernel(const float *column,float *outcolumn,unsigned int* rowids,const int N)
->>>>>>> f01e7497
 {
 	int tid = threadIdx.x + blockIdx.x * blockDim.x;
 	if(tid < N)
