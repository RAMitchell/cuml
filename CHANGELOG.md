# cuML 0.15.0 (Date TBD)

## New Features
- PR #2240: Making Dask models pickleable
- PR #2267: CountVectorizer estimator
- PR #2261: Exposing new FAISS metrics through Python API
- PR #2287: Single-GPU TfidfTransformer implementation
- PR #2289: QR SVD solver for MNMG PCA
- PR #2312: column-major support for make_blobs
- PR #2172: Initial support for auto-ARIMA
- PR #2394: Adding cosine & correlation distance for KNN
- PR #2392: PCA can accept sparse inputs, and sparse prim for computing covariance
- PR #2465: Support pandas 1.0+
- PR #2520: TfidfVectorizer estimator

## Improvements
- PR #2336: Eliminate `rmm.device_array` usage
- PR #2262: Using fully shared PartDescriptor in MNMG decomposiition, linear models, and solvers
- PR #2310: Pinning ucx-py to 0.14 to make 0.15 CI pass
- PR #1945: enable clang tidy
- PR #2339: umap performance improvements
- PR #2308: Using fixture for Dask client to eliminate possiblity of not closing
- PR #2345: make C++ logger level definition to be the same as python layer
- PR #2329: Add short commit hash to conda package name
- PR #2363: Update threshold and make other changes for stress tests
- PR #2371: Updating MBSGD tests to use larger batches
- PR #2380: Pinning libcumlprims version to ease future updates
- PR #2405: Remove references to deprecated RMM headers.
- PR #2340: Import ARIMA in the root init file and fix the `test_fit_function` test
- PR #2408: Install meta packages for dependencies
- PR #2417: Move doc customization scripts to Jenkins
- PR #2427: Moving MNMG decomposition to cuml
- PR #2433: Add libcumlprims_mg to CMake
- PR #2420: Add and set convert_dtype default to True in estimator fit methods
- PR #2411: Refactor Mixin classes and use in classifier/regressor estimators
- PR #2442: fix setting RAFT_DIR from the RAFT_PATH env var
- PR #2469: Updating KNN c-api to document all arguments
- PR #2453: Add CumlArray to API doc
- PR #2440: Use Treelite Conda package
- PR #2403: Support for input and output type consistency in logistic regression predict_proba
- PR #2473: Add metrics.roc_auc_score to API docs. Additional readability and minor docs bug fixes
- PR #2468: Add `_n_features_in_` attribute to all single GPU estimators that implement fit
- PR #2490: Moving MNMG KMeans to cuml
- PR #2483: Moving MNMG KNN to cuml
- PR #2492: Adding additional assertions to mnmg nearest neighbors pytests
- PR #2439: Update dask RF code to have print_detailed function
- PR #2431: Match output of classifier predict with target dtype
- PR #2513: Fixing LGTM Analysis Issues
- PR #2099: Raise an error when float64 data is used with dask RF
- PR #2526: Removing PCA TSQR as a solver due to scalability issues
<<<<<<< HEAD
- PR #2536 Update conda upload versions for new supported CUDA/Python
=======
- PR #2538: Remove Protobuf dependency
>>>>>>> 39e1bb22

## Bug Fixes
- PR #2369: Update RF code to fix set_params memory leak
- PR #2364: Fix for random projection
- PR #2373: Use Treelite Pip package in GPU testing
- PR #2376: Update documentation Links
- PR #2407: fixed batch count in DBScan for integer overflow case
- PR #2413: CumlArray and related methods updates to account for cuDF.Buffer contiguity update
- PR #2424: --singlegpu flag fix on build.sh script
- PR #2432: Using correct algo_name for UMAP in benchmark tests
- PR #2445: Restore access to coef_ property of Lasso
- PR #2441: Change p2p_enabled definition to work without ucx
- PR #2447: Drop `nvstrings`
- PR #2450: Update local build to use new gpuCI image
- PR #2454: Mark RF memleak test as XFAIL, because we can't detect memleak reliably
- PR #2455: Use correct field to store data type in `LabelEncoder.fit_transform`
- PR #2475: Fix typo in build.sh
- PR #2496: Fixing indentation for simulate_data in test_fil.py
- PR #2494: Set QN regularization strength consistent with scikit-learn
- PR #2486: Fix cupy input to kmeans init
- PR #2497: Changes to accomodate cuDF unsigned categorical changes
- PR #2507: Import `treelite.sklearn`
- PR #2521: Fixing invalid smem calculation in KNeighborsCLassifier
- PR #2515: Increase tolerance for LogisticRegression test

# cuML 0.14.0 (03 Jun 2020)

## New Features
- PR #1994: Support for distributed OneHotEncoder
- PR #1892: One hot encoder implementation with cupy
- PR #1655: Adds python bindings for homogeneity score
- PR #1704: Adds python bindings for completeness score
- PR #1687: Adds python bindings for mutual info score
- PR #1980: prim: added a new write-only unary op prim
- PR #1867: C++: add logging interface support in cuML based spdlog
- PR #1902: Multi class inference in FIL C++ and importing multi-class forests from treelite
- PR #1906: UMAP MNMG
- PR #2067: python: wrap logging interface in cython
- PR #2083: Added dtype, order, and use_full_low_rank to MNMG `make_regression`
- PR #2074: SG and MNMG `make_classification`
- PR #2127: Added order to SG `make_blobs`, and switch from C++ to cupy based implementation
- PR #2057: Weighted k-means
- PR #2256: Add a `make_arima` generator
- PR #2245: ElasticNet, Lasso and Coordinate Descent MNMG
- PR #2242: Pandas input support with output as NumPy arrays by default
- PR #1728: Added notebook testing to gpuCI gpu build

## Improvements
- PR #1931: C++: enabled doxygen docs for all of the C++ codebase
- PR #1944: Support for dask_cudf.core.Series in _extract_partitions
- PR #1947: Cleaning up cmake
- PR #1927: Use Cython's `new_build_ext` (if available)
- PR #1946: Removed zlib dependency from cmake
- PR #1988: C++: cpp bench refactor
- PR #1873: Remove usage of nvstring and nvcat from LabelEncoder
- PR #1968: Update SVC SVR with cuML Array
- PR #1972: updates to our flow to use conda-forge's clang and clang-tools packages
- PR #1974: Reduce ARIMA testing time
- PR #1984: Enable Ninja build
- PR #1985: C++ UMAP parametrizable tests
- PR #2005: Adding missing algorithms to cuml benchmarks and notebook
- PR #2016: Add capability to setup.py and build.sh to fully clean all cython build files and artifacts
- PR #2044: A cuda-memcheck helper wrapper for devs
- PR #2018: Using `cuml.dask.part_utils.extract_partitions` and removing similar, duplicated code
- PR #2019: Enable doxygen build in our nightly doc build CI script
- PR #1996: Cythonize in parallel
- PR #2032: Reduce number of tests for MBSGD to improve CI running time
- PR #2031: Encapsulating UCX-py interactions in singleton
- PR #2029: Add C++ ARIMA log-likelihood benchmark
- PR #2085: Convert TSNE to use CumlArray
- PR #2051: Reduce the time required to run dask pca and dask tsvd tests
- PR #1981: Using CumlArray in kNN and DistributedDataHandler in dask kNN
- PR #2053: Introduce verbosity level in C++ layer instead of boolean `verbose` flag
- PR #2047: Make internal streams non-blocking w.r.t. NULL stream
- PR #2048: Random forest testing speedup
- PR #2058: Use CumlArray in Random Projection
- PR #2068: Updating knn class probabilities to use make_monotonic instead of binary search
- PR #2062: Adding random state to UMAP mnmg tests
- PR #2064: Speed-up K-Means test
- PR #2015: Renaming .h to .cuh in solver, dbscan and svm
- PR #2080: Improved import of sparse FIL forests from treelite
- PR #2090: Upgrade C++ build to C++14 standard
- PR #2089: CI: enabled cuda-memcheck on ml-prims unit-tests during nightly build
- PR #2128: Update Dask RF code to reduce the time required for GPU predict to run
- PR #2125: Build infrastructure to use RAFT
- PR #2131: Update Dask RF fit to use DistributedDataHandler
- PR #2055: Update the metrics notebook to use important cuML models
- PR #2095: Improved import of src_prims/utils.h, making it less ambiguous
- PR #2118: Updating SGD & mini-batch estimators to use CumlArray
- PR #2120: Speeding up dask RandomForest tests
- PR #1883: Use CumlArray in ARIMA
- PR #877: Adding definition of done criteria to wiki
- PR #2135: A few optimizations to UMAP fuzzy simplicial set
- PR #1914: Change the meaning of ARIMA's intercept to match the literature
- PR #2098: Renaming .h to .cuh in decision_tree, glm, pca
- PR #2150: Remove deprecated RMM calls in RMM allocator adapter
- PR #2146: Remove deprecated kalman filter
- PR #2151: Add pytest duration and pytest timeout
- PR #2156: Add Docker 19 support to local gpuci build
- PR #2178: Reduce duplicated code in RF
- PR #2124: Expand tutorial docs and sample notebook
- PR #2175: Allow CPU-only and dataset params for benchmark sweeps
- PR #2186: Refactor cython code to build OPG structs in common utils file
- PR #2180: Add fully single GPU singlegpu python build
- PR #2187: CMake improvements to manage conda environment dependencies
- PR #2185: Add has_sklearn function and use it in datasets/classification.
- PR #2193: Order-independent local shuffle in `cuml.dask.make_regression`
- PR #2204: Update python layer to use the logger interface
- PR #2184: Refoctor headers for holtwinters, rproj, tsvd, tsne, umap
- PR #2199: Remove unncessary notebooks
- PR #2195: Separating fit and transform calls in SG, MNMG PCA to save transform array memory consumption
- PR #2201: Re-enabling UMAP repro tests
- PR #2132: Add SVM C++ benchmarks
- PR #2196: Updates to benchmarks. Moving notebook
- PR #2208: Coordinate Descent, Lasso and ElasticNet CumlArray updates
- PR #2210: Updating KNN tests to evaluate multiple index partitions
- PR #2205: Use timeout to add 2 hour hard limit to dask tests
- PR #2212: Improve DBScan batch count / memory estimation
- PR #2213: Standardized include statements across all cpp source files, updated copyright on all modified files
- PR #2214: Remove utils folder and refactor to common folder
- PR #2220: Final refactoring of all src_prims header files following rules as specified in #1675
- PR #2225: input_to_cuml_array keep order option, test updates and cleanup
- PR #2244: Re-enable slow ARIMA tests as stress tests
- PR #2231: Using OPG structs from `cuml.common` in decomposition algorithms
- PR #2257: Update QN and LogisticRegression to use CumlArray
- PR #2259: Add CumlArray support to Naive Bayes
- PR #2252: Add benchmark for the Gram matrix prims
- PR #2263: Faster serialization for Treelite objects with RF
- PR #2264: Reduce build time for cuML by using make_blobs from libcuml++ interface
- PR #2269: Add docs targets to build.sh and fix python cuml.common docs
- PR #2271: Clarify doc for `_unique` default implementation in OneHotEncoder
- PR #2272: Add docs build.sh script to repository
- PR #2276: Ensure `CumlArray` provided `dtype` conforms
- PR #2281: Rely on cuDF's `Serializable` in `CumlArray`
- PR #2284: Reduce dataset size in SG RF notebook to reduce run time of sklearn
- PR #2285: Increase the threshold for elastic_net test in dask/test_coordinate_descent
- PR #2314: Update FIL default values, documentation and test
- PR #2316: 0.14 release docs additions and fixes
- PR #2320: Add prediction notes to RF docs
- PR #2323: Change verbose levels and parameter name to match Scikit-learn API
- PR #2324: Raise an error if n_bins > number of training samples in RF
- PR #2335: Throw a warning if treelite cannot be imported and `load_from_sklearn` is used

## Bug Fixes
- PR #1939: Fix syntax error in cuml.common.array
- PR #1941: Remove c++ cuda flag that was getting duplicated in CMake
- PR #1971: python: Correctly honor --singlegpu option and CUML_BUILD_PATH env variable
- PR #1969: Update libcumlprims to 0.14
- PR #1973: Add missing mg files for setup.py --singlegpu flag
- PR #1993: Set `umap_transform_reproducibility` tests to xfail
- PR #2004: Refactoring the arguments to `plant()` call
- PR #2017: Fixing memory issue in weak cc prim
- PR #2028: Skipping UMAP knn reproducibility tests until we figure out why its failing in CUDA 10.2
- PR #2024: Fixed cuda-memcheck errors with sample-without-replacement prim
- PR #1540: prims: support for custom math-type used for computation inside adjusted rand index prim
- PR #2077: dask-make blobs arguments to match sklearn
- PR #2059: Make all Scipy imports conditional
- PR #2078: Ignore negative cache indices in get_vecs
- PR #2084: Fixed cuda-memcheck errors with COO unit-tests
- PR #2087: Fixed cuda-memcheck errors with dispersion prim
- PR #2096: Fixed syntax error with nightly build command for memcheck unit-tests
- PR #2115: Fixed contingency matrix prim unit-tests for computing correct golden values
- PR #2107: Fix PCA transform
- PR #2109: input_to_cuml_array __cuda_array_interface__ bugfix
- PR #2117: cuDF __array__ exception small fixes
- PR #2139: CumlArray for adjusted_rand_score
- PR #2140: Returning self in fit model functions
- PR #2144: Remove GPU arch < 60 from CMake build
- PR #2153: Added missing namespaces to some Decision Tree files
- PR #2155: C++: fix doxygen build break
- PR #2161: Replacing depreciated bruteForceKnn
- PR #2162: Use stream in transpose prim
- PR #2165: Fit function test correction
- PR #2166: Fix handling of temp file in RF pickling
- PR #2176: C++: fix for adjusted rand index when input array is all zeros
- PR #2179: Fix clang tools version in libcuml recipe
- PR #2183: Fix RAFT in nightly package
- PR #2191: Fix placement of SVM parameter documentation and add examples
- PR #2212: Fix DBScan results (no propagation of labels through border points)
- PR #2215: Fix the printing of forest object
- PR #2217: Fix opg_utils naming to fix singlegpu build
- PR #2223: Fix bug in ARIMA C++ benchmark
- PR #2224: Temporary fix for CI until new Dask version is released
- PR #2228: Update to use __reduce_ex__ in CumlArray to override cudf.Buffer
- PR #2249: Fix bug in UMAP continuous target metrics
- PR #2258: Fix doxygen build break
- PR #2255: Set random_state for train_test_split function in dask RF
- PR #2275: Fix RF fit memory leak
- PR #2274: Fix parameter name verbose to verbosity in mnmg OneHotEncoder
- PR #2277: Updated cub repo path and branch name
- PR #2282: Fix memory leak in Dask RF concatenation
- PR #2301: Scaling KNN dask tests sample size with n GPUs
- PR #2293: Contiguity fixes for input_to_cuml_array and train_test_split
- PR #2295: Fix convert_to_dtype copy even with same dtype
- PR #2305: Fixed race condition in DBScan
- PR #2354: Fix broken links in README

# cuML 0.13.0 (31 Mar 2020)

## New Features
- PR #1777: Python bindings for entropy
- PR #1742: Mean squared error implementation with cupy
- PR #1817: Confusion matrix implementation with cupy (SNSG and MNMG)
- PR #1766: Mean absolute error implementation with cupy
- PR #1766: Mean squared log error implementation with cupy
- PR #1635: cuML Array shim and configurable output added to cluster methods
- PR #1586: Seasonal ARIMA
- PR #1683: cuml.dask make_regression
- PR #1689: Add framework for cuML Dask serializers
- PR #1709: Add `decision_function()` and `predict_proba()` for LogisticRegression
- PR #1714: Add `print_env.sh` file to gather important environment details
- PR #1750: LinearRegression CumlArray for configurable output
- PR #1814: ROC AUC score implementation with cupy
- PR #1767: Single GPU decomposition models configurable output
- PR #1646: Using FIL to predict in MNMG RF
- PR #1778: Make cuML Handle picklable
- PR #1738: cuml.dask refactor beginning and dask array input option for OLS, Ridge and KMeans
- PR #1874: Add predict_proba function to RF classifier
- PR #1815: Adding KNN parameter to UMAP
- PR #1978: Adding `predict_proba` function to dask RF

## Improvements
- PR #1644: Add `predict_proba()` for FIL binary classifier
- PR #1620: Pickling tests now automatically finds all model classes inheriting from cuml.Base
- PR #1637: Update to newer treelite version with XGBoost 1.0 compatibility
- PR #1632: Fix MBSGD models inheritance, they now inherits from cuml.Base
- PR #1628: Remove submodules from cuML
- PR #1755: Expose the build_treelite function for python
- PR #1649: Add the fil_sparse_format variable option to RF API
- PR #1647: storage_type=AUTO uses SPARSE for large models
- PR #1668: Update the warning statement thrown in RF when the seed is set but n_streams is not 1
- PR #1662: use of direct cusparse calls for coo2csr, instead of depending on nvgraph
- PR #1747: C++: dbscan performance improvements and cleanup
- PR #1697: Making trustworthiness batchable and using proper workspace
- PR #1721: Improving UMAP pytests
- PR #1717: Call `rmm_cupy_allocator` for CuPy allocations
- PR #1718: Import `using_allocator` from `cupy.cuda`
- PR #1723: Update RF Classifier to throw an exception for multi-class pickling
- PR #1726: Decorator to allocate CuPy arrays with RMM
- PR #1719: UMAP random seed reproducibility
- PR #1748: Test serializing `CumlArray` objects
- PR #1776: Refactoring pca/tsvd distributed
- PR #1762: Update CuPy requirement to 7
- PR #1768: C++: Different input and output types for add and subtract prims
- PR #1790: Add support for multiple seeding in k-means++
- PR #1805: Adding new Dask cuda serializers to naive bayes + a trivial perf update
- PR #1812: C++: bench: UMAP benchmark cases added
- PR #1795: Add capability to build CumlArray from bytearray/memoryview objects
- PR #1824: C++: improving the performance of UMAP algo
- PR #1816: Add ARIMA notebook
- PR #1856: Update docs for 0.13
- PR #1827: Add HPO demo Notebook
- PR #1825: `--nvtx` option in `build.sh`
- PR #1847: Update XGBoost version for CI
- PR #1837: Simplify cuML Array construction
- PR #1848: Rely on subclassing for cuML Array serialization
- PR #1866: Minimizing client memory pressure on Naive Bayes
- PR #1788: Removing complexity bottleneck in S-ARIMA
- PR #1873: Remove usage of nvstring and nvcat from LabelEncoder
- PR #1891: Additional improvements to naive bayes tree reduction

## Bug Fixes
- PR #1835 : Fix calling default RF Classification always
- PT #1904: replace cub sort
- PR #1833: Fix depth issue in shallow RF regression estimators
- PR #1770: Warn that KalmanFilter is deprecated
- PR #1775: Allow CumlArray to work with inputs that have no 'strides' in array interface
- PR #1594: Train-test split is now reproducible
- PR #1590: Fix destination directory structure for run-clang-format.py
- PR #1611: Fixing pickling errors for KNN classifier and regressor
- PR #1617: Fixing pickling issues for SVC and SVR
- PR #1634: Fix title in KNN docs
- PR #1627: Adding a check for multi-class data in RF classification
- PR #1654: Skip treelite patch if its already been applied
- PR #1661: Fix nvstring variable name
- PR #1673: Using struct for caching dlsym state in communicator
- PR #1659: TSNE - introduce 'convert_dtype' and refactor class attr 'Y' to 'embedding_'
- PR #1672: Solver 'svd' in Linear and Ridge Regressors when n_cols=1
- PR #1670: Lasso & ElasticNet - cuml Handle added
- PR #1671: Update for accessing cuDF Series pointer
- PR #1652: Support XGBoost 1.0+ models in FIL
- PR #1702: Fix LightGBM-FIL validation test
- PR #1701: test_score kmeans test passing with newer cupy version
- PR #1706: Remove multi-class bug from QuasiNewton
- PR #1699: Limit CuPy to <7.2 temporarily
- PR #1708: Correctly deallocate cuML handles in Cython
- PR #1730: Fixes to KF for test stability (mainly in CUDA 10.2)
- PR #1729: Fixing naive bayes UCX serialization problem in fit()
- PR #1749: bug fix rf classifier/regressor on seg fault in bench
- PR #1751: Updated RF documentation
- PR #1765: Update the checks for using RF GPU predict
- PR #1787: C++: unit-tests to check for RF accuracy. As well as a bug fix to improve RF accuracy
- PR #1793: Updated fil pyx to solve memory leakage issue
- PR #1810: Quickfix - chunkage in dask make_regression
- PR #1842: DistributedDataHandler not properly setting 'multiple'
- PR #1849: Critical fix in ARIMA initial estimate
- PR #1851: Fix for cuDF behavior change for multidimensional arrays
- PR #1852: Remove Thrust warnings
- PR #1868: Turning off IPC caching until it is fixed in UCX-py/UCX
- PR #1876: UMAP exponential decay parameters fix
- PR #1887: Fix hasattr for missing attributes on base models
- PR #1877: Remove resetting index in shuffling in train_test_split
- PR #1893: Updating UCX in comms to match current UCX-py
- PR #1888: Small train_test_split test fix
- PR #1899: Fix dask `extract_partitions()`, remove transformation as instance variable in PCA and TSVD and match sklearn APIs
- PR #1920: Temporarily raising threshold for UMAP reproducibility tests
- PR #1918: Create memleak fixture to skip memleak tests in CI for now
- PR #1926: Update batch matrix test margins
- PR #1925: Fix failing dask tests
- PR #1936: Update DaskRF regression test to xfail
- PR #1932: Isolating cause of make_blobs failure
- PR #1951: Dask Random forest regression CPU predict bug fix
- PR #1948: Adjust BatchedMargin margin and disable tests temporarily
- PR #1950: Fix UMAP test failure


# cuML 0.12.0 (04 Feb 2020)

## New Features
- PR #1483: prims: Fused L2 distance and nearest-neighbor prim
- PR #1494: bench: ml-prims benchmark
- PR #1514: bench: Fused L2 NN prim benchmark
- PR #1411: Cython side of MNMG OLS
- PR #1520: Cython side of MNMG Ridge Regression
- PR #1516: Suppor Vector Regression (epsilon-SVR)

## Improvements
- PR #1638: Update cuml/docs/README.md
- PR #1468: C++: updates to clang format flow to make it more usable among devs
- PR #1473: C++: lazy initialization of "costly" resources inside cumlHandle
- PR #1443: Added a new overloaded GEMM primitive
- PR #1489: Enabling deep trees using Gather tree builder
- PR #1463: Update FAISS submodule to 1.6.1
- PR #1488: Add codeowners
- PR #1432: Row-major (C-style) GPU arrays for benchmarks
- PR #1490: Use dask master instead of conda package for testing
- PR #1375: Naive Bayes & Distributed Naive Bayes
- PR #1377: Add GPU array support for FIL benchmarking
- PR #1493: kmeans: add tiling support for 1-NN computation and use fusedL2-1NN prim for L2 distance metric
- PR #1532: Update CuPy to >= 6.6 and allow 7.0
- PR #1528: Re-enabling KNN using dynamic library loading for UCX in communicator
- PR #1545: Add conda environment version updates to ci script
- PR #1541: Updates for libcudf++ Python refactor
- PR #1555: FIL-SKL, an SKLearn-based benchmark for FIL
- PR #1537: Improve pickling and scoring suppport for many models to support hyperopt
- PR #1551: Change custom kernel to cupy for col/row order transform
- PR #1533: C++: interface header file separation for SVM
- PR #1560: Helper function to allocate all new CuPy arrays with RMM memory management
- PR #1570: Relax nccl in conda recipes to >=2.4 (matching CI)
- PR #1578: Add missing function information to the cuML documenataion
- PR #1584: Add has_scipy utility function for runtime check
- PR #1583: API docs updates for 0.12
- PR #1591: Updated FIL documentation

## Bug Fixes
- PR #1470: Documentation: add make_regression, fix ARIMA section
- PR #1482: Updated the code to remove sklearn from the mbsgd stress test
- PR #1491: Update dev environments for 0.12
- PR #1512: Updating setup_cpu() in SpeedupComparisonRunner
- PR #1498: Add build.sh to code owners
- PR #1505: cmake: added correct dependencies for prims-bench build
- PR #1534: Removed TODO comment in create_ucp_listeners()
- PR #1548: Fixing umap extra unary op in knn graph
- PR #1547: Fixing MNMG kmeans score. Fixing UMAP pickling before fit(). Fixing UMAP test failures.
- PR #1557: Increasing threshold for kmeans score
- PR #1562: Increasing threshold even higher
- PR #1564: Fixed a typo in function cumlMPICommunicator_impl::syncStream
- PR #1569: Remove Scikit-learn exception and depedenncy in SVM
- PR #1575: Add missing dtype parameter in call to strides to order for CuPy 6.6 code path
- PR #1574: Updated the init file to include SVM
- PR #1589: Fixing the default value for RF and updating mnmg predict to accept cudf
- PR #1601: Fixed wrong datatype used in knn voting kernel

# cuML 0.11.0 (11 Dec 2019)

## New Features

- PR #1295: Cython side of MNMG PCA
- PR #1218: prims: histogram prim
- PR #1129: C++: Separate include folder for C++ API distribution
- PR #1282: OPG KNN MNMG Code (disabled for 0.11)
- PR #1242: Initial implementation of FIL sparse forests
- PR #1194: Initial ARIMA time-series modeling support.
- PR #1286: Importing treelite models as FIL sparse forests
- PR #1285: Fea minimum impurity decrease RF param
- PR #1301: Add make_regression to generate regression datasets
- PR #1322: RF pickling using treelite, protobuf and FIL
- PR #1332: Add option to cuml.dask make_blobs to produce dask array
- PR #1307: Add RF regression benchmark
- PR #1327: Update the code to build treelite with protobuf
- PR #1289: Add Python benchmarking support for FIL
- PR #1371: Cython side of MNMG tSVD
- PR #1386: Expose SVC decision function value

## Improvements
- PR #1170: Use git to clone subprojects instead of git submodules
- PR #1239: Updated the treelite version
- PR #1225: setup.py clone dependencies like cmake and correct include paths
- PR #1224: Refactored FIL to prepare for sparse trees
- PR #1249: Include libcuml.so C API in installed targets
- PR #1259: Conda dev environment updates and use libcumlprims current version in CI
- PR #1277: Change dependency order in cmake for better printing at compile time
- PR #1264: Add -s flag to GPU CI pytest for better error printing
- PR #1271: Updated the Ridge regression documentation
- PR #1283: Updated the cuMl docs to include MBSGD and adjusted_rand_score
- PR #1300: Lowercase parameter versions for FIL algorithms
- PR #1312: Update CuPy to version 6.5 and use conda-forge channel
- PR #1336: Import SciKit-Learn models into FIL
- PR #1314: Added options needed for ASVDb output (CUDA ver, etc.), added option
  to select algos
- PR #1335: Options to print available algorithms and datasets
  in the Python benchmark
- PR #1338: Remove BUILD_ABI references in CI scripts
- PR #1340: Updated unit tests to uses larger dataset
- PR #1351: Build treelite temporarily for GPU CI testing of FIL Scikit-learn
  model importing
- PR #1367: --test-split benchmark parameter for train-test split
- PR #1360: Improved tests for importing SciKit-Learn models into FIL
- PR #1368: Add --num-rows benchmark command line argument
- PR #1351: Build treelite temporarily for GPU CI testing of FIL Scikit-learn model importing
- PR #1366: Modify train_test_split to use CuPy and accept device arrays
- PR #1258: Documenting new MPI communicator for multi-node multi-GPU testing
- PR #1345: Removing deprecated should_downcast argument
- PR #1362: device_buffer in UMAP + Sparse prims
- PR #1376: AUTO value for FIL algorithm
- PR #1408: Updated pickle tests to delete the pre-pickled model to prevent pointer leakage
- PR #1357: Run benchmarks multiple times for CI
- PR #1382: ARIMA optimization: move functions to C++ side
- PR #1392: Updated RF code to reduce duplication of the code
- PR #1444: UCX listener running in its own isolated thread
- PR #1445: Improved performance of FIL sparse trees
- PR #1431: Updated API docs
- PR #1441: Remove unused CUDA conda labels
- PR #1439: Match sklearn 0.22 default n_estimators for RF and fix test errors
- PR #1461: Add kneighbors to API docs

## Bug Fixes
- PR #1281: Making rng.h threadsafe
- PR #1212: Fix cmake git cloning always running configure in subprojects
- PR #1261: Fix comms build errors due to cuml++ include folder changes
- PR #1267: Update build.sh for recent change of building comms in main CMakeLists
- PR #1278: Removed incorrect overloaded instance of eigJacobi
- PR #1302: Updates for numba 0.46
- PR #1313: Updated the RF tests to set the seed and n_streams
- PR #1319: Using machineName arg passed in instead of default for ASV reporting
- PR #1326: Fix illegal memory access in make_regression (bounds issue)
- PR #1330: Fix C++ unit test utils for better handling of differences near zero
- PR #1342: Fix to prevent memory leakage in Lasso and ElasticNet
- PR #1337: Fix k-means init from preset cluster centers
- PR #1354: Fix SVM gamma=scale implementation
- PR #1344: Change other solver based methods to create solver object in init
- PR #1373: Fixing a few small bugs in make_blobs and adding asserts to pytests
- PR #1361: Improve SMO error handling
- PR #1384: Lower expectations on batched matrix tests to prevent CI failures
- PR #1380: Fix memory leaks in ARIMA
- PR #1391: Lower expectations on batched matrix tests even more
- PR #1394: Warning added in svd for cuda version 10.1
- PR #1407: Resolved RF predict issues and updated RF docstring
- PR #1401: Patch for lbfgs solver for logistic regression with no l1 penalty
- PR #1416: train_test_split numba and rmm device_array output bugfix
- PR #1419: UMAP pickle tests are using wrong n_neighbors value for trustworthiness
- PR #1438: KNN Classifier to properly return Dataframe with Dataframe input
- PR #1425: Deprecate seed and use random_state similar to Scikit-learn in train_test_split
- PR #1458: Add joblib as an explicit requirement
- PR #1474: Defer knn mnmg to 0.12 nightly builds and disable ucx-py dependency

# cuML 0.10.0 (16 Oct 2019)

## New Features
- PR #1148: C++ benchmark tool for c++/CUDA code inside cuML
- PR #1071: Selective eigen solver of cuSolver
- PR #1073: Updating RF wrappers to use FIL for GPU accelerated prediction
- PR #1104: CUDA 10.1 support
- PR #1113: prims: new batched make-symmetric-matrix primitive
- PR #1112: prims: new batched-gemv primitive
- PR #855: Added benchmark tools
- PR #1149 Add YYMMDD to version tag for nightly conda packages
- PR #892: General Gram matrices prim
- PR #912: Support Vector Machine
- PR #1274: Updated the RF score function to use GPU predict

## Improvements
- PR #961: High Peformance RF; HIST algo
- PR #1028: Dockerfile updates after dir restructure. Conda env yaml to add statsmodels as a dependency
- PR #1047: Consistent OPG interface for kmeans, based on internal libcumlprims update
- PR #763: Add examples to train_test_split documentation
- PR #1093: Unified inference kernels for different FIL algorithms
- PR #1076: Paying off some UMAP / Spectral tech debt.
- PR #1086: Ensure RegressorMixin scorer uses device arrays
- PR #1110: Adding tests to use default values of parameters of the models
- PR #1108: input_to_host_array function in input_utils for input processing to host arrays
- PR #1114: K-means: Exposing useful params, removing unused params, proxying params in Dask
- PR #1138: Implementing ANY_RANK semantics on irecv
- PR #1142: prims: expose separate InType and OutType for unaryOp and binaryOp
- PR #1115: Moving dask_make_blobs to cuml.dask.datasets. Adding conversion to dask.DataFrame
- PR #1136: CUDA 10.1 CI updates
- PR #1135: K-means: add boundary cases for kmeans||, support finer control with convergence
- PR #1163: Some more correctness improvements. Better verbose printing
- PR #1165: Adding except + in all remaining cython
- PR #1186: Using LocalCUDACluster Pytest fixture
- PR #1173: Docs: Barnes Hut TSNE documentation
- PR #1176: Use new RMM API based on Cython
- PR #1219: Adding custom bench_func and verbose logging to cuml.benchmark
- PR #1247: Improved MNMG RF error checking

## Bug Fixes

- PR #1231: RF respect number of cuda streams from cuml handle
- PR #1230: Rf bugfix memleak in regression
- PR #1208: compile dbscan bug
- PR #1016: Use correct libcumlprims version in GPU CI
- PR #1040: Update version of numba in development conda yaml files
- PR #1043: Updates to accomodate cuDF python code reorganization
- PR #1044: Remove nvidia driver installation from ci/cpu/build.sh
- PR #991: Barnes Hut TSNE Memory Issue Fixes
- PR #1075: Pinning Dask version for consistent CI results
- PR #990: Barnes Hut TSNE Memory Issue Fixes
- PR #1066: Using proper set of workers to destroy nccl comms
- PR #1072: Remove pip requirements and setup
- PR #1074: Fix flake8 CI style check
- PR #1087: Accuracy improvement for sqrt/log in RF max_feature
- PR #1088: Change straggling numba python allocations to use RMM
- PR #1106: Pinning Distributed version to match Dask for consistent CI results
- PR #1116: TSNE CUDA 10.1 Bug Fixes
- PR #1132: DBSCAN Batching Bug Fix
- PR #1162: DASK RF random seed bug fix
- PR #1164: Fix check_dtype arg handling for input_to_dev_array
- PR #1171: SVM prediction bug fix
- PR #1177: Update dask and distributed to 2.5
- PR #1204: Fix SVM crash on Turing
- PR #1199: Replaced sprintf() with snprintf() in THROW()
- PR #1205: Update dask-cuda in yml envs
- PR #1211: Fixing Dask k-means transform bug and adding test
- PR #1236: Improve fix for SMO solvers potential crash on Turing
- PR #1251: Disable compiler optimization for CUDA 10.1 for distance prims
- PR #1260: Small bugfix for major conversion in input_utils
- PR #1276: Fix float64 prediction crash in test_random_forest

# cuML 0.9.0 (21 Aug 2019)

## New Features

- PR #894: Convert RF to treelite format
- PR #826: Jones transformation of params for ARIMA models timeSeries ml-prim
- PR #697: Silhouette Score metric ml-prim
- PR #674: KL Divergence metric ml-prim
- PR #787: homogeneity, completeness and v-measure metrics ml-prim
- PR #711: Mutual Information metric ml-prim
- PR #724: Entropy metric ml-prim
- PR #766: Expose score method based on inertia for KMeans
- PR #823: prims: cluster dispersion metric
- PR #816: Added inverse_transform() for LabelEncoder
- PR #789: prims: sampling without replacement
- PR #813: prims: Col major istance prim
- PR #635: Random Forest & Decision Tree Regression (Single-GPU)
- PR #819: Forest Inferencing Library (FIL)
- PR #829: C++: enable nvtx ranges
- PR #835: Holt-Winters algorithm
- PR #837: treelite for decision forest exchange format
- PR #871: Wrapper for FIL
- PR #870: make_blobs python function
- PR #881: wrappers for accuracy_score and adjusted_rand_score functions
- PR #840: Dask RF classification and regression
- PR #870: make_blobs python function
- PR #879: import of treelite models to FIL
- PR #892: General Gram matrices prim
- PR #883: Adding MNMG Kmeans
- PR #930: Dask RF
- PR #882: TSNE - T-Distributed Stochastic Neighbourhood Embedding
- PR #624: Internals API & Graph Based Dimensionality Reductions Callback
- PR #926: Wrapper for FIL
- PR #994: Adding MPI comm impl for testing / benchmarking MNMG CUDA
- PR #960: Enable using libcumlprims for MG algorithms/prims

## Improvements
- PR #822: build: build.sh update to club all make targets together
- PR #807: Added development conda yml files
- PR #840: Require cmake >= 3.14
- PR #832: Stateless Decision Tree and Random Forest API
- PR #857: Small modifications to comms for utilizing IB w/ Dask
- PR #851: Random forest Stateless API wrappers
- PR #865: High Performance RF
- PR #895: Pretty prints arguments!
- PR #920: Add an empty marker kernel for tracing purposes
- PR #915: syncStream added to cumlCommunicator
- PR #922: Random Forest support in FIL
- PR #911: Update headers to credit CannyLabs BH TSNE implementation
- PR #918: Streamline CUDA_REL environment variable
- PR #924: kmeans: updated APIs to be stateless, refactored code for mnmg support
- PR #950: global_bias support in FIL
- PR #773: Significant improvements to input checking of all classes and common input API for Python
- PR #957: Adding docs to RF & KMeans MNMG. Small fixes for release
- PR #965: Making dask-ml a hard dependency
- PR #976: Update api.rst for new 0.9 classes
- PR #973: Use cudaDeviceGetAttribute instead of relying on cudaDeviceProp object being passed
- PR #978: Update README for 0.9
- PR #1009: Fix references to notebooks-contrib
- PR #1015: Ability to control the number of internal streams in cumlHandle_impl via cumlHandle
- PR #1175: Add more modules to docs ToC

## Bug Fixes

- PR #923: Fix misshapen level/trend/season HoltWinters output
- PR #831: Update conda package dependencies to cudf 0.9
- PR #772: Add missing cython headers to SGD and CD
- PR #849: PCA no attribute trans_input_ transform bug fix
- PR #869: Removing incorrect information from KNN Docs
- PR #885: libclang installation fix for GPUCI
- PR #896: Fix typo in comms build instructions
- PR #921: Fix build scripts using incorrect cudf version
- PR #928: TSNE Stability Adjustments
- PR #934: Cache cudaDeviceProp in cumlHandle for perf reasons
- PR #932: Change default param value for RF classifier
- PR #949: Fix dtype conversion tests for unsupported cudf dtypes
- PR #908: Fix local build generated file ownerships
- PR #983: Change RF max_depth default to 16
- PR #987: Change default values for knn
- PR #988: Switch to exact tsne
- PR #991: Cleanup python code in cuml.dask.cluster
- PR #996: ucx_initialized being properly set in CommsContext
- PR #1007: Throws a well defined error when mutigpu is not enabled
- PR #1018: Hint location of nccl in build.sh for CI
- PR #1022: Using random_state to make K-Means MNMG tests deterministic
- PR #1034: Fix typos and formatting issues in RF docs
- PR #1052: Fix the rows_sample dtype to float

# cuML 0.8.0 (27 June 2019)

## New Features

- PR #652: Adjusted Rand Index metric ml-prim
- PR #679: Class label manipulation ml-prim
- PR #636: Rand Index metric ml-prim
- PR #515: Added Random Projection feature
- PR #504: Contingency matrix ml-prim
- PR #644: Add train_test_split utility for cuDF dataframes
- PR #612: Allow Cuda Array Interface, Numba inputs and input code refactor
- PR #641: C: Separate C-wrapper library build to generate libcuml.so
- PR #631: Add nvcategory based ordinal label encoder
- PR #681: Add MBSGDClassifier and MBSGDRegressor classes around SGD
- PR #705: Quasi Newton solver and LogisticRegression Python classes
- PR #670: Add test skipping functionality to build.sh
- PR #678: Random Forest Python class
- PR #684: prims: make_blobs primitive
- PR #673: prims: reduce cols by key primitive
- PR #812: Add cuML Communications API & consolidate Dask cuML

## Improvements

- PR #597: C++ cuML and ml-prims folder refactor
- PR #590: QN Recover from numeric errors
- PR #482: Introduce cumlHandle for pca and tsvd
- PR #573: Remove use of unnecessary cuDF column and series copies
- PR #601: Cython PEP8 cleanup and CI integration
- PR #596: Introduce cumlHandle for ols and ridge
- PR #579: Introduce cumlHandle for cd and sgd, and propagate C++ errors in cython level for cd and sgd
- PR #604: Adding cumlHandle to kNN, spectral methods, and UMAP
- PR #616: Enable clang-format for enforcing coding style
- PR #618: CI: Enable copyright header checks
- PR #622: Updated to use 0.8 dependencies
- PR #626: Added build.sh script, updated CI scripts and documentation
- PR #633: build: Auto-detection of GPU_ARCHS during cmake
- PR #650: Moving brute force kNN to prims. Creating stateless kNN API.
- PR #662: C++: Bulk clang-format updates
- PR #671: Added pickle pytests and correct pickling of Base class
- PR #675: atomicMin/Max(float, double) with integer atomics and bit flipping
- PR #677: build: 'deep-clean' to build.sh to clean faiss build as well
- PR #683: Use stateless c++ API in KNN so that it can be pickled properly
- PR #686: Use stateless c++ API in UMAP so that it can be pickled properly
- PR #695: prims: Refactor pairwise distance
- PR #707: Added stress test and updated documentation for RF
- PR #701: Added emacs temporary file patterns to .gitignore
- PR #606: C++: Added tests for host_buffer and improved device_buffer and host_buffer implementation
- PR #726: Updated RF docs and stress test
- PR #730: Update README and RF docs for 0.8
- PR #744: Random projections generating binomial on device. Fixing tests.
- PR #741: Update API docs for 0.8
- PR #754: Pickling of UMAP/KNN
- PR #753: Made PCA and TSVD picklable
- PR #746: LogisticRegression and QN API docstrings
- PR #820: Updating DEVELOPER GUIDE threading guidelines

## Bug Fixes
- PR #584: Added missing virtual destructor to deviceAllocator and hostAllocator
- PR #620: C++: Removed old unit-test files in ml-prims
- PR #627: C++: Fixed dbscan crash issue filed in 613
- PR #640: Remove setuptools from conda run dependency
- PR #646: Update link in contributing.md
- PR #649: Bug fix to LinAlg::reduce_rows_by_key prim filed in issue #648
- PR #666: fixes to gitutils.py to resolve both string decode and handling of uncommitted files
- PR #676: Fix template parameters in `bernoulli()` implementation.
- PR #685: Make CuPy optional to avoid nccl conda package conflicts
- PR #687: prims: updated tolerance for reduce_cols_by_key unit-tests
- PR #689: Removing extra prints from NearestNeighbors cython
- PR #718: Bug fix for DBSCAN and increasing batch size of sgd
- PR #719: Adding additional checks for dtype of the data
- PR #736: Bug fix for RF wrapper and .cu print function
- PR #547: Fixed issue if C++ compiler is specified via CXX during configure.
- PR #759: Configure Sphinx to render params correctly
- PR #762: Apply threshold to remove flakiness of UMAP tests.
- PR #768: Fixing memory bug from stateless refactor
- PR #782: Nearest neighbors checking properly whether memory should be freed
- PR #783: UMAP was using wrong size for knn computation
- PR #776: Hotfix for self.variables in RF
- PR #777: Fix numpy input bug
- PR #784: Fix jit of shuffle_idx python function
- PR #790: Fix rows_sample input type for RF
- PR #793: Fix for dtype conversion utility for numba arrays without cupy installed
- PR #806: Add a seed for sklearn model in RF test file
- PR #843: Rf quantile fix

# cuML 0.7.0 (10 May 2019)

## New Features

- PR #405: Quasi-Newton GLM Solvers
- PR #277: Add row- and column-wise weighted mean primitive
- PR #424: Add a grid-sync struct for inter-block synchronization
- PR #430: Add R-Squared Score to ml primitives
- PR #463: Add matrix gather to ml primitives
- PR #435: Expose cumlhandle in cython + developer guide
- PR #455: Remove default-stream arguement across ml-prims and cuML
- PR #375: cuml cpp shared library renamed to libcuml++.so
- PR #460: Random Forest & Decision Trees (Single-GPU, Classification)
- PR #491: Add doxygen build target for ml-prims
- PR #505: Add R-Squared Score to python interface
- PR #507: Add coordinate descent for lasso and elastic-net
- PR #511: Add a minmax ml-prim
- PR #516: Added Trustworthiness score feature
- PR #520: Add local build script to mimic gpuCI
- PR #503: Add column-wise matrix sort primitive
- PR #525: Add docs build script to cuML
- PR #528: Remove current KMeans and replace it with a new single GPU implementation built using ML primitives

## Improvements

- PR #481: Refactoring Quasi-Newton to use cumlHandle
- PR #467: Added validity check on cumlHandle_t
- PR #461: Rewrote permute and added column major version
- PR #440: README updates
- PR #295: Improve build-time and the interface e.g., enable bool-OutType, for distance()
- PR #390: Update docs version
- PR #272: Add stream parameters to cublas and cusolver wrapper functions
- PR #447: Added building and running mlprims tests to CI
- PR #445: Lower dbscan memory usage by computing adjacency matrix directly
- PR #431: Add support for fancy iterator input types to LinAlg::reduce_rows_by_key
- PR #394: Introducing cumlHandle API to dbscan and add example
- PR #500: Added CI check for black listed CUDA Runtime API calls
- PR #475: exposing cumlHandle for dbscan from python-side
- PR #395: Edited the CONTRIBUTING.md file
- PR #407: Test files to run stress, correctness and unit tests for cuml algos
- PR #512: generic copy method for copying buffers between device/host
- PR #533: Add cudatoolkit conda dependency
- PR #524: Use cmake find blas and find lapack to pass configure options to faiss
- PR #527: Added notes on UMAP differences from reference implementation
- PR #540: Use latest release version in update-version CI script
- PR #552: Re-enable assert in kmeans tests with xfail as needed
- PR #581: Add shared memory fast col major to row major function back with bound checks
- PR #592: More efficient matrix copy/reverse methods
- PR #721: Added pickle tests for DBSCAN and Random Projections

## Bug Fixes

- PR #334: Fixed segfault in `ML::cumlHandle_impl::destroyResources`
- PR #349: Developer guide clarifications for cumlHandle and cumlHandle_impl
- PR #398: Fix CI scripts to allow nightlies to be uploaded
- PR #399: Skip PCA tests to allow CI to run with driver 418
- PR #422: Issue in the PCA tests was solved and CI can run with driver 418
- PR #409: Add entry to gitmodules to ignore build artifacts
- PR #412: Fix for svdQR function in ml-prims
- PR #438: Code that depended on FAISS was building everytime.
- PR #358: Fixed an issue when switching streams on MLCommon::device_buffer and MLCommon::host_buffer
- PR #434: Fixing bug in CSR tests
- PR #443: Remove defaults channel from ci scripts
- PR #384: 64b index arithmetic updates to the kernels inside ml-prims
- PR #459: Fix for runtime library path of pip package
- PR #464: Fix for C++11 destructor warning in qn
- PR #466: Add support for column-major in LinAlg::*Norm methods
- PR #465: Fixing deadlock issue in GridSync due to consecutive sync calls
- PR #468: Fix dbscan example build failure
- PR #470: Fix resource leakage in Kalman filter python wrapper
- PR #473: Fix gather ml-prim test for change in rng uniform API
- PR #477: Fixes default stream initialization in cumlHandle
- PR #480: Replaced qn_fit() declaration with #include of file containing definition to fix linker error
- PR #495: Update cuDF and RMM versions in GPU ci test scripts
- PR #499: DEVELOPER_GUIDE.md: fixed links and clarified ML::detail::streamSyncer example
- PR #506: Re enable ml-prim tests in CI
- PR #508: Fix for an error with default argument in LinAlg::meanSquaredError
- PR #519: README.md Updates and adding BUILD.md back
- PR #526: Fix the issue of wrong results when fit and transform of PCA are called separately
- PR #531: Fixing missing arguments in updateDevice() for RF
- PR #543: Exposing dbscan batch size through cython API and fixing broken batching
- PR #551: Made use of ZLIB_LIBRARIES consistent between ml_test and ml_mg_test
- PR #557: Modified CI script to run cuML tests before building mlprims and removed lapack flag
- PR #578: Updated Readme.md to add lasso and elastic-net
- PR #580: Fixing cython garbage collection bug in KNN
- PR #577: Use find libz in prims cmake
- PR #594: fixed cuda-memcheck mean_center test failures


# cuML 0.6.1 (09 Apr 2019)

## Bug Fixes

- PR #462 Runtime library path fix for cuML pip package


# cuML 0.6.0 (22 Mar 2019)

## New Features

- PR #249: Single GPU Stochastic Gradient Descent for linear regression, logistic regression, and linear svm with L1, L2, and elastic-net penalties.
- PR #247: Added "proper" CUDA API to cuML
- PR #235: NearestNeighbors MG Support
- PR #261: UMAP Algorithm
- PR #290: NearestNeighbors numpy MG Support
- PR #303: Reusable spectral embedding / clustering
- PR #325: Initial support for single process multi-GPU OLS and tSVD
- PR #271: Initial support for hyperparameter optimization with dask for many models

## Improvements

- PR #144: Dockerfile update and docs for LinearRegression and Kalman Filter.
- PR #168: Add /ci/gpu/build.sh file to cuML
- PR #167: Integrating full-n-final ml-prims repo inside cuml
- PR #198: (ml-prims) Removal of *MG calls + fixed a bug in permute method
- PR #194: Added new ml-prims for supporting LASSO regression.
- PR #114: Building faiss C++ api into libcuml
- PR #64: Using FAISS C++ API in cuML and exposing bindings through cython
- PR #208: Issue ml-common-3: Math.h: swap thrust::for_each with binaryOp,unaryOp
- PR #224: Improve doc strings for readable rendering with readthedocs
- PR #209: Simplify README.md, move build instructions to BUILD.md
- PR #218: Fix RNG to use given seed and adjust RNG test tolerances.
- PR #225: Support for generating random integers
- PR #215: Refactored LinAlg::norm to Stats::rowNorm and added Stats::colNorm
- PR #234: Support for custom output type and passing index value to main_op in *Reduction kernels
- PR #230: Refactored the cuda_utils header
- PR #236: Refactored cuml python package structure to be more sklearn like
- PR #232: Added reduce_rows_by_key
- PR #246: Support for 2 vectors in the matrix vector operator
- PR #244: Fix for single GPU OLS and Ridge to support one column training data
- PR #271: Added get_params and set_params functions for linear and ridge regression
- PR #253: Fix for issue #250-reduce_rows_by_key failed memcheck for small nkeys
- PR #269: LinearRegression, Ridge Python docs update and cleaning
- PR #322: set_params updated
- PR #237: Update build instructions
- PR #275: Kmeans use of faster gpu_matrix
- PR #288: Add n_neighbors to NearestNeighbors constructor
- PR #302: Added FutureWarning for deprecation of current kmeans algorithm
- PR #312: Last minute cleanup before release
- PR #315: Documentation updating and enhancements
- PR #330: Added ignored argument to pca.fit_transform to map to sklearn's implemenation
- PR #342: Change default ABI to ON
- PR #572: Pulling DBSCAN components into reusable primitives


## Bug Fixes

- PR #193: Fix AttributeError in PCA and TSVD
- PR #211: Fixing inconsistent use of proper batch size calculation in DBSCAN
- PR #202: Adding back ability for users to define their own BLAS
- PR #201: Pass CMAKE CUDA path to faiss/configure script
- PR #200 Avoid using numpy via cimport in KNN
- PR #228: Bug fix: LinAlg::unaryOp with 0-length input
- PR #279: Removing faiss-gpu references in README
- PR #321: Fix release script typo
- PR #327: Update conda requirements for version 0.6 requirements
- PR #352: Correctly calculating numpy chunk sizing for kNN
- PR #345: Run python import as part of package build to trigger compilation
- PR #347: Lowering memory usage of kNN.
- PR #355: Fixing issues with very large numpy inputs to SPMG OLS and tSVD.
- PR #357: Removing FAISS requirement from README
- PR #362: Fix for matVecOp crashing on large input sizes
- PR #366: Index arithmetic issue fix with TxN_t class
- PR #376: Disabled kmeans tests since they are currently too sensitive (see #71)
- PR #380: Allow arbitrary data size on ingress for numba_utils.row_matrix
- PR #385: Fix for long import cuml time in containers and fix for setup_pip
- PR #630: Fixing a missing kneighbors in nearest neighbors python proxy

# cuML 0.5.1 (05 Feb 2019)

## Bug Fixes

- PR #189 Avoid using numpy via cimport to prevent ABI issues in Cython compilation


# cuML 0.5.0 (28 Jan 2019)

## New Features

- PR #66: OLS Linear Regression
- PR #44: Distance calculation ML primitives
- PR #69: Ridge (L2 Regularized) Linear Regression
- PR #103: Linear Kalman Filter
- PR #117: Pip install support
- PR #64: Device to device support from cuML device pointers into FAISS

## Improvements

- PR #56: Make OpenMP optional for building
- PR #67: Github issue templates
- PR #44: Refactored DBSCAN to use ML primitives
- PR #91: Pytest cleanup and sklearn toyset datasets based pytests for kmeans and dbscan
- PR #75: C++ example to use kmeans
- PR #117: Use cmake extension to find any zlib installed in system
- PR #94: Add cmake flag to set ABI compatibility
- PR #139: Move thirdparty submodules to root and add symlinks to new locations
- PR #151: Replace TravisCI testing and conda pkg builds with gpuCI
- PR #164: Add numba kernel for faster column to row major transform
- PR #114: Adding FAISS to cuml build

## Bug Fixes

- PR #48: CUDA 10 compilation warnings fix
- PR #51: Fixes to Dockerfile and docs for new build system
- PR #72: Fixes for GCC 7
- PR #96: Fix for kmeans stack overflow with high number of clusters
- PR #105: Fix for AttributeError in kmeans fit method
- PR #113: Removed old  glm python/cython files
- PR #118: Fix for AttributeError in kmeans predict method
- PR #125: Remove randomized solver option from PCA python bindings


# cuML 0.4.0 (05 Dec 2018)

## New Features

## Improvements

- PR #42: New build system: separation of libcuml.so and cuml python package
- PR #43: Added changelog.md

## Bug Fixes


# cuML 0.3.0 (30 Nov 2018)

## New Features

- PR #33: Added ability to call cuML algorithms using numpy arrays

## Improvements

- PR #24: Fix references of python package from cuML to cuml and start using versioneer for better versioning
- PR #40: Added support for refactored cuDF 0.3.0, updated Conda files
- PR #33: Major python test cleaning, all tests pass with cuDF 0.2.0 and 0.3.0. Preparation for new build system
- PR #34: Updated batch count calculation logic in DBSCAN
- PR #35: Beginning of DBSCAN refactor to use cuML mlprims and general improvements

## Bug Fixes

- PR #30: Fixed batch size bug in DBSCAN that caused crash. Also fixed various locations for potential integer overflows
- PR #28: Fix readthedocs build documentation
- PR #29: Fix pytests for cuml name change from cuML
- PR #33: Fixed memory bug that would cause segmentation faults due to numba releasing memory before it was used. Also fixed row major/column major bugs for different algorithms
- PR #36: Fix kmeans gtest to use device data
- PR #38: cuda\_free bug removed that caused google tests to sometimes pass and sometimes fail randomly
- PR #39: Updated cmake to correctly link with CUDA libraries, add CUDA runtime linking and include source files in compile target

# cuML 0.2.0 (02 Nov 2018)

## New Features

- PR #11: Kmeans algorithm added
- PR #7: FAISS KNN wrapper added
- PR #21: Added Conda install support

## Improvements

- PR #15: Added compatibility with cuDF (from prior pyGDF)
- PR #13: Added FAISS to Dockerfile
- PR #21: Added TravisCI build system for CI and Conda builds

## Bug Fixes

- PR #4: Fixed explained variance bug in TSVD
- PR #5: Notebook bug fixes and updated results


# cuML 0.1.0

Initial release including PCA, TSVD, DBSCAN, ml-prims and cython wrappers<|MERGE_RESOLUTION|>--- conflicted
+++ resolved
@@ -48,11 +48,8 @@
 - PR #2513: Fixing LGTM Analysis Issues
 - PR #2099: Raise an error when float64 data is used with dask RF
 - PR #2526: Removing PCA TSQR as a solver due to scalability issues
-<<<<<<< HEAD
 - PR #2536 Update conda upload versions for new supported CUDA/Python
-=======
 - PR #2538: Remove Protobuf dependency
->>>>>>> 39e1bb22
 
 ## Bug Fixes
 - PR #2369: Update RF code to fix set_params memory leak
