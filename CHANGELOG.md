# cuML 0.15.0 (Date TBD)

## New Features
- PR #2581: Added model persistence via joblib in each section of estimator_intro.ipynb
- PR #2554: Hashing Vectorizer and general vectorizer improvements
- PR #2240: Making Dask models pickleable
- PR #2267: CountVectorizer estimator
- PR #2261: Exposing new FAISS metrics through Python API
- PR #2287: Single-GPU TfidfTransformer implementation
- PR #2289: QR SVD solver for MNMG PCA
- PR #2312: column-major support for make_blobs
- PR #2172: Initial support for auto-ARIMA
- PR #2394: Adding cosine & correlation distance for KNN
- PR #2392: PCA can accept sparse inputs, and sparse prim for computing covariance
- PR #2465: Support pandas 1.0+
- PR #2550: Single GPU Target Encoder
- PR #2519: Precision recall curve using cupy
- PR #2500: Replace UMAP functionality dependency on nvgraph with RAFT Spectral Clustering
- PR #2502: cuML Implementation of `sklearn.metrics.pairwise_distances`
- PR #2520: TfidfVectorizer estimator
- PR #2211: MNMG KNN Classifier & Regressor
- PR #2461: Add KNN Sparse Output Functionality
- PR #2615: Incremental PCA
- PR #2594: Confidence intervals for ARIMA forecasts
- PR #2607: Add support for probability estimates in SVC
- PR #2618: SVM class and sample weights
- PR #2635: Decorator to generate docstrings with autodetection of parameters
- PR #2270: Multi class MNMG RF
- PR #2661: CUDA-11 support for single-gpu code
- PR #2322: Sparse FIL forests with 8-byte nodes
- PR #2675: Update conda recipes to support CUDA 11

## Improvements
- PR #2336: Eliminate `rmm.device_array` usage
- PR #2262: Using fully shared PartDescriptor in MNMG decomposiition, linear models, and solvers
- PR #2310: Pinning ucx-py to 0.14 to make 0.15 CI pass
- PR #1945: enable clang tidy
- PR #2339: umap performance improvements
- PR #2308: Using fixture for Dask client to eliminate possiblity of not closing
- PR #2345: make C++ logger level definition to be the same as python layer
- PR #2329: Add short commit hash to conda package name
- PR #2362: Implement binary/multi-classification log loss with cupy
- PR #2363: Update threshold and make other changes for stress tests
- PR #2371: Updating MBSGD tests to use larger batches
- PR #2380: Pinning libcumlprims version to ease future updates
- PR #2405: Remove references to deprecated RMM headers.
- PR #2340: Import ARIMA in the root init file and fix the `test_fit_function` test
- PR #2408: Install meta packages for dependencies
- PR #2417: Move doc customization scripts to Jenkins
- PR #2427: Moving MNMG decomposition to cuml
- PR #2433: Add libcumlprims_mg to CMake
- PR #2420: Add and set convert_dtype default to True in estimator fit methods
- PR #2411: Refactor Mixin classes and use in classifier/regressor estimators
- PR #2442: fix setting RAFT_DIR from the RAFT_PATH env var
- PR #2469: Updating KNN c-api to document all arguments
- PR #2453: Add CumlArray to API doc
- PR #2440: Use Treelite Conda package
- PR #2403: Support for input and output type consistency in logistic regression predict_proba
- PR #2473: Add metrics.roc_auc_score to API docs. Additional readability and minor docs bug fixes
- PR #2468: Add `_n_features_in_` attribute to all single GPU estimators that implement fit
- PR #2489: Removing explicit FAISS build and adding dependency on libfaiss conda package
- PR #2480: Moving MNMG glm and solvers to cuml
- PR #2490: Moving MNMG KMeans to cuml
- PR #2483: Moving MNMG KNN to cuml
- PR #2492: Adding additional assertions to mnmg nearest neighbors pytests
- PR #2439: Update dask RF code to have print_detailed function
- PR #2431: Match output of classifier predict with target dtype
- PR #2237: Refactor RF cython code
- PR #2513: Fixing LGTM Analysis Issues
- PR #2099: Raise an error when float64 data is used with dask RF
- PR #2522: Renaming a few arguments in KNeighbors* to be more readable
- PR #2499: Provide access to `cuml.DBSCAN` core samples
- PR #2526: Removing PCA TSQR as a solver due to scalability issues
- PR #2536: Update conda upload versions for new supported CUDA/Python
- PR #2538: Remove Protobuf dependency
- PR #2553: Test pickle protocol 5 support
- PR #2570: Accepting single df or array input in train_test_split
- PR #2566: Remove deprecated cuDF from_gpu_matrix calls
- PR #2583: findpackage.cmake.in template for cmake dependencies
- PR #2577: Fully removing NVGraph dependency for CUDA 11 compatibility
- PR #2575: Speed up TfidfTransformer
- PR #2584: Removing dependency on sklearn's NotFittedError
- PR #2591: Generate benchmark datsets using `cuml.datasets`
- PR #2548: Fix limitation on number of rows usable with tSNE and refactor memory allocation
- PR #2589: including cuda-11 build fixes into raft
- PR #2599: Add Stratified train_test_split
- PR #2487: Set classes_ attribute during classifier fit
- PR #2605: Reduce memory usage in tSNE
- PR #2611: Adding building doxygen docs to gpu ci
- PR #2631: Enabling use of gtest conda package for build
- PR #2623: Fixing kmeans score() API to be compatible with Scikit-learn
- PR #2629: Add naive_bayes api docs
- PR #2643: 'dense' and 'sparse' values of `storage_type` for FIL
- PR #2666: Update MBSGD documentation to mention that the model is experimental
- PR #2687: Update xgboost version to 1.2.0dev.rapidsai0.15
- PR #2684: CUDA 11 conda development environment yml and faiss patch
- PR #2648: Replace CNMeM with `rmm::mr::pool_memory_resource`.
- PR #2686: Improve SVM tests
- PR #2692: Changin LBFGS log level
- PR #2705: Add sum operator and base operator overloader functions to cumlarray
- PR #2701: Updating README + Adding ref to UMAP paper
<<<<<<< HEAD
- PR #2717: Update cupy version pinning
=======
- PR #2721: Update API docs
>>>>>>> 0af37028

## Bug Fixes
- PR #2369: Update RF code to fix set_params memory leak
- PR #2364: Fix for random projection
- PR #2373: Use Treelite Pip package in GPU testing
- PR #2376: Update documentation Links
- PR #2407: fixed batch count in DBScan for integer overflow case
- PR #2413: CumlArray and related methods updates to account for cuDF.Buffer contiguity update
- PR #2424: --singlegpu flag fix on build.sh script
- PR #2432: Using correct algo_name for UMAP in benchmark tests
- PR #2445: Restore access to coef_ property of Lasso
- PR #2441: Change p2p_enabled definition to work without ucx
- PR #2447: Drop `nvstrings`
- PR #2450: Update local build to use new gpuCI image
- PR #2454: Mark RF memleak test as XFAIL, because we can't detect memleak reliably
- PR #2455: Use correct field to store data type in `LabelEncoder.fit_transform`
- PR #2475: Fix typo in build.sh
- PR #2496: Fixing indentation for simulate_data in test_fil.py
- PR #2494: Set QN regularization strength consistent with scikit-learn
- PR #2486: Fix cupy input to kmeans init
- PR #2497: Changes to accomodate cuDF unsigned categorical changes
- PR #2209: Fix FIL benchmark for gpuarray-c input
- PR #2507: Import `treelite.sklearn`
- PR #2521: Fixing invalid smem calculation in KNeighborsCLassifier
- PR #2515: Increase tolerance for LogisticRegression test
- PR #2532: Updating doxygen in new MG headers
- PR #2521: Fixing invalid smem calculation in KNeighborsCLassifier
- PR #2515: Increase tolerance for LogisticRegression test
- PR #2545: Fix documentation of n_iter_without_progress in tSNE Python bindings
- PR #2543: Improve numerical stability of QN solver
- PR #2544: Fix Barnes-Hut tSNE not using specified post_learning_rate
- PR #2558: Disabled a long-running FIL test
- PR #2540: Update default value for n_epochs in UMAP to match documentation & sklearn API
- PR #2535: Fix issue with incorrect docker image being used in local build script
- PR #2542: Fix small memory leak in TSNE
- PR #2552: Fixed the length argument of updateDevice calls in RF test
- PR #2565: Fix cell allocation code to avoid loops in quad-tree. Prevent NaNs causing infinite descent
- PR #2563: Update scipy call for arima gradient test
- PR #2569: Fix for cuDF update
- PR #2508: Use keyword parameters in sklearn.datasets.make_* functions
- PR #2587: Attributes for estimators relying on solvers
- PR #2586: Fix SVC decision function data type
- PR #2573: Considering managed memory as device type on checking for KMeans
- PR #2574: Fixing include path in `tsvd_mg.pyx`
- PR #2506: Fix usage of CumlArray attributes on `cuml.common.base.Base`
- PR #2593: Fix inconsistency in train_test_split
- PR #2609: Fix small doxygen issues
- PR #2610: Remove cuDF tolist call
- PR #2613: Removing thresholds from kmeans score tests (SG+MG)
- PR #2616: Small test code fix for pandas dtype tests
- PR #2617: Fix floating point precision error in tSNE
- PR #2625: Update Estimator notebook to resolve errors
- PR #2634: singlegpu build option fixes
- PR #2641: [Breaking] Make `max_depth` in RF compatible with scikit-learn
- PR #2650: Make max_depth behave consistently for max_depth > 14
- PR #2651: AutoARIMA Python bug fix
- PR #2654: Fix for vectorizer concatenations
- PR #2655: Fix C++ RF predict function access of rows/samples array
- PR #2649: Cleanup sphinx doc warnings for 0.15
- PR #2668: Order conversion improvements to account for cupy behavior changes
- PR #2669: Revert PR 2655 Revert "Fixes C++ RF predict function"
- PR #2683: Fix incorrect "Bad CumlArray Use" error messages on test failures
- PR #2695: Fix debug build issue due to incorrect host/device method setup
- PR #2709: Fixing OneHotEncoder Overflow Error
- PR #2710: Fix SVC doc statement about predic_proba
- PR #2711: Fix Dask RF failure intermittently
- PR #2718: Fix temp directory for py.test
- PR #2719: Set KNeighborsRegressor output dtype according to training target dtype
- PR #2720: Updates to outdated links
- PR #2722: Getting cuML covariance test passing w/ Cupy 7.8 & CUDA 11

# cuML 0.14.0 (03 Jun 2020)

## New Features
- PR #1994: Support for distributed OneHotEncoder
- PR #1892: One hot encoder implementation with cupy
- PR #1655: Adds python bindings for homogeneity score
- PR #1704: Adds python bindings for completeness score
- PR #1687: Adds python bindings for mutual info score
- PR #1980: prim: added a new write-only unary op prim
- PR #1867: C++: add logging interface support in cuML based spdlog
- PR #1902: Multi class inference in FIL C++ and importing multi-class forests from treelite
- PR #1906: UMAP MNMG
- PR #2067: python: wrap logging interface in cython
- PR #2083: Added dtype, order, and use_full_low_rank to MNMG `make_regression`
- PR #2074: SG and MNMG `make_classification`
- PR #2127: Added order to SG `make_blobs`, and switch from C++ to cupy based implementation
- PR #2057: Weighted k-means
- PR #2256: Add a `make_arima` generator
- PR #2245: ElasticNet, Lasso and Coordinate Descent MNMG
- PR #2242: Pandas input support with output as NumPy arrays by default
- PR #2551: Add cuML RF multiclass prediction using FIL from python
- PR #1728: Added notebook testing to gpuCI gpu build

## Improvements
- PR #1931: C++: enabled doxygen docs for all of the C++ codebase
- PR #1944: Support for dask_cudf.core.Series in _extract_partitions
- PR #1947: Cleaning up cmake
- PR #1927: Use Cython's `new_build_ext` (if available)
- PR #1946: Removed zlib dependency from cmake
- PR #1988: C++: cpp bench refactor
- PR #1873: Remove usage of nvstring and nvcat from LabelEncoder
- PR #1968: Update SVC SVR with cuML Array
- PR #1972: updates to our flow to use conda-forge's clang and clang-tools packages
- PR #1974: Reduce ARIMA testing time
- PR #1984: Enable Ninja build
- PR #1985: C++ UMAP parametrizable tests
- PR #2005: Adding missing algorithms to cuml benchmarks and notebook
- PR #2016: Add capability to setup.py and build.sh to fully clean all cython build files and artifacts
- PR #2044: A cuda-memcheck helper wrapper for devs
- PR #2018: Using `cuml.dask.part_utils.extract_partitions` and removing similar, duplicated code
- PR #2019: Enable doxygen build in our nightly doc build CI script
- PR #1996: Cythonize in parallel
- PR #2032: Reduce number of tests for MBSGD to improve CI running time
- PR #2031: Encapsulating UCX-py interactions in singleton
- PR #2029: Add C++ ARIMA log-likelihood benchmark
- PR #2085: Convert TSNE to use CumlArray
- PR #2051: Reduce the time required to run dask pca and dask tsvd tests
- PR #1981: Using CumlArray in kNN and DistributedDataHandler in dask kNN
- PR #2053: Introduce verbosity level in C++ layer instead of boolean `verbose` flag
- PR #2047: Make internal streams non-blocking w.r.t. NULL stream
- PR #2048: Random forest testing speedup
- PR #2058: Use CumlArray in Random Projection
- PR #2068: Updating knn class probabilities to use make_monotonic instead of binary search
- PR #2062: Adding random state to UMAP mnmg tests
- PR #2064: Speed-up K-Means test
- PR #2015: Renaming .h to .cuh in solver, dbscan and svm
- PR #2080: Improved import of sparse FIL forests from treelite
- PR #2090: Upgrade C++ build to C++14 standard
- PR #2089: CI: enabled cuda-memcheck on ml-prims unit-tests during nightly build
- PR #2128: Update Dask RF code to reduce the time required for GPU predict to run
- PR #2125: Build infrastructure to use RAFT
- PR #2131: Update Dask RF fit to use DistributedDataHandler
- PR #2055: Update the metrics notebook to use important cuML models
- PR #2095: Improved import of src_prims/utils.h, making it less ambiguous
- PR #2118: Updating SGD & mini-batch estimators to use CumlArray
- PR #2120: Speeding up dask RandomForest tests
- PR #1883: Use CumlArray in ARIMA
- PR #877: Adding definition of done criteria to wiki
- PR #2135: A few optimizations to UMAP fuzzy simplicial set
- PR #1914: Change the meaning of ARIMA's intercept to match the literature
- PR #2098: Renaming .h to .cuh in decision_tree, glm, pca
- PR #2150: Remove deprecated RMM calls in RMM allocator adapter
- PR #2146: Remove deprecated kalman filter
- PR #2151: Add pytest duration and pytest timeout
- PR #2156: Add Docker 19 support to local gpuci build
- PR #2178: Reduce duplicated code in RF
- PR #2124: Expand tutorial docs and sample notebook
- PR #2175: Allow CPU-only and dataset params for benchmark sweeps
- PR #2186: Refactor cython code to build OPG structs in common utils file
- PR #2180: Add fully single GPU singlegpu python build
- PR #2187: CMake improvements to manage conda environment dependencies
- PR #2185: Add has_sklearn function and use it in datasets/classification.
- PR #2193: Order-independent local shuffle in `cuml.dask.make_regression`
- PR #2204: Update python layer to use the logger interface
- PR #2184: Refoctor headers for holtwinters, rproj, tsvd, tsne, umap
- PR #2199: Remove unncessary notebooks
- PR #2195: Separating fit and transform calls in SG, MNMG PCA to save transform array memory consumption
- PR #2201: Re-enabling UMAP repro tests
- PR #2132: Add SVM C++ benchmarks
- PR #2196: Updates to benchmarks. Moving notebook
- PR #2208: Coordinate Descent, Lasso and ElasticNet CumlArray updates
- PR #2210: Updating KNN tests to evaluate multiple index partitions
- PR #2205: Use timeout to add 2 hour hard limit to dask tests
- PR #2212: Improve DBScan batch count / memory estimation
- PR #2213: Standardized include statements across all cpp source files, updated copyright on all modified files
- PR #2214: Remove utils folder and refactor to common folder
- PR #2220: Final refactoring of all src_prims header files following rules as specified in #1675
- PR #2225: input_to_cuml_array keep order option, test updates and cleanup
- PR #2244: Re-enable slow ARIMA tests as stress tests
- PR #2231: Using OPG structs from `cuml.common` in decomposition algorithms
- PR #2257: Update QN and LogisticRegression to use CumlArray
- PR #2259: Add CumlArray support to Naive Bayes
- PR #2252: Add benchmark for the Gram matrix prims
- PR #2263: Faster serialization for Treelite objects with RF
- PR #2264: Reduce build time for cuML by using make_blobs from libcuml++ interface
- PR #2269: Add docs targets to build.sh and fix python cuml.common docs
- PR #2271: Clarify doc for `_unique` default implementation in OneHotEncoder
- PR #2272: Add docs build.sh script to repository
- PR #2276: Ensure `CumlArray` provided `dtype` conforms
- PR #2281: Rely on cuDF's `Serializable` in `CumlArray`
- PR #2284: Reduce dataset size in SG RF notebook to reduce run time of sklearn
- PR #2285: Increase the threshold for elastic_net test in dask/test_coordinate_descent
- PR #2314: Update FIL default values, documentation and test
- PR #2316: 0.14 release docs additions and fixes
- PR #2320: Add prediction notes to RF docs
- PR #2323: Change verbose levels and parameter name to match Scikit-learn API
- PR #2324: Raise an error if n_bins > number of training samples in RF
- PR #2335: Throw a warning if treelite cannot be imported and `load_from_sklearn` is used

## Bug Fixes
- PR #1939: Fix syntax error in cuml.common.array
- PR #1941: Remove c++ cuda flag that was getting duplicated in CMake
- PR #1971: python: Correctly honor --singlegpu option and CUML_BUILD_PATH env variable
- PR #1969: Update libcumlprims to 0.14
- PR #1973: Add missing mg files for setup.py --singlegpu flag
- PR #1993: Set `umap_transform_reproducibility` tests to xfail
- PR #2004: Refactoring the arguments to `plant()` call
- PR #2017: Fixing memory issue in weak cc prim
- PR #2028: Skipping UMAP knn reproducibility tests until we figure out why its failing in CUDA 10.2
- PR #2024: Fixed cuda-memcheck errors with sample-without-replacement prim
- PR #1540: prims: support for custom math-type used for computation inside adjusted rand index prim
- PR #2077: dask-make blobs arguments to match sklearn
- PR #2059: Make all Scipy imports conditional
- PR #2078: Ignore negative cache indices in get_vecs
- PR #2084: Fixed cuda-memcheck errors with COO unit-tests
- PR #2087: Fixed cuda-memcheck errors with dispersion prim
- PR #2096: Fixed syntax error with nightly build command for memcheck unit-tests
- PR #2115: Fixed contingency matrix prim unit-tests for computing correct golden values
- PR #2107: Fix PCA transform
- PR #2109: input_to_cuml_array __cuda_array_interface__ bugfix
- PR #2117: cuDF __array__ exception small fixes
- PR #2139: CumlArray for adjusted_rand_score
- PR #2140: Returning self in fit model functions
- PR #2144: Remove GPU arch < 60 from CMake build
- PR #2153: Added missing namespaces to some Decision Tree files
- PR #2155: C++: fix doxygen build break
- PR #2161: Replacing depreciated bruteForceKnn
- PR #2162: Use stream in transpose prim
- PR #2165: Fit function test correction
- PR #2166: Fix handling of temp file in RF pickling
- PR #2176: C++: fix for adjusted rand index when input array is all zeros
- PR #2179: Fix clang tools version in libcuml recipe
- PR #2183: Fix RAFT in nightly package
- PR #2191: Fix placement of SVM parameter documentation and add examples
- PR #2212: Fix DBScan results (no propagation of labels through border points)
- PR #2215: Fix the printing of forest object
- PR #2217: Fix opg_utils naming to fix singlegpu build
- PR #2223: Fix bug in ARIMA C++ benchmark
- PR #2224: Temporary fix for CI until new Dask version is released
- PR #2228: Update to use __reduce_ex__ in CumlArray to override cudf.Buffer
- PR #2249: Fix bug in UMAP continuous target metrics
- PR #2258: Fix doxygen build break
- PR #2255: Set random_state for train_test_split function in dask RF
- PR #2275: Fix RF fit memory leak
- PR #2274: Fix parameter name verbose to verbosity in mnmg OneHotEncoder
- PR #2277: Updated cub repo path and branch name
- PR #2282: Fix memory leak in Dask RF concatenation
- PR #2301: Scaling KNN dask tests sample size with n GPUs
- PR #2293: Contiguity fixes for input_to_cuml_array and train_test_split
- PR #2295: Fix convert_to_dtype copy even with same dtype
- PR #2305: Fixed race condition in DBScan
- PR #2354: Fix broken links in README
- PR #2619: Explicitly skip raft test folder for pytest 6.0.0

# cuML 0.13.0 (31 Mar 2020)

## New Features
- PR #1777: Python bindings for entropy
- PR #1742: Mean squared error implementation with cupy
- PR #1817: Confusion matrix implementation with cupy (SNSG and MNMG)
- PR #1766: Mean absolute error implementation with cupy
- PR #1766: Mean squared log error implementation with cupy
- PR #1635: cuML Array shim and configurable output added to cluster methods
- PR #1586: Seasonal ARIMA
- PR #1683: cuml.dask make_regression
- PR #1689: Add framework for cuML Dask serializers
- PR #1709: Add `decision_function()` and `predict_proba()` for LogisticRegression
- PR #1714: Add `print_env.sh` file to gather important environment details
- PR #1750: LinearRegression CumlArray for configurable output
- PR #1814: ROC AUC score implementation with cupy
- PR #1767: Single GPU decomposition models configurable output
- PR #1646: Using FIL to predict in MNMG RF
- PR #1778: Make cuML Handle picklable
- PR #1738: cuml.dask refactor beginning and dask array input option for OLS, Ridge and KMeans
- PR #1874: Add predict_proba function to RF classifier
- PR #1815: Adding KNN parameter to UMAP
- PR #1978: Adding `predict_proba` function to dask RF

## Improvements
- PR #1644: Add `predict_proba()` for FIL binary classifier
- PR #1620: Pickling tests now automatically finds all model classes inheriting from cuml.Base
- PR #1637: Update to newer treelite version with XGBoost 1.0 compatibility
- PR #1632: Fix MBSGD models inheritance, they now inherits from cuml.Base
- PR #1628: Remove submodules from cuML
- PR #1755: Expose the build_treelite function for python
- PR #1649: Add the fil_sparse_format variable option to RF API
- PR #1647: storage_type=AUTO uses SPARSE for large models
- PR #1668: Update the warning statement thrown in RF when the seed is set but n_streams is not 1
- PR #1662: use of direct cusparse calls for coo2csr, instead of depending on nvgraph
- PR #1747: C++: dbscan performance improvements and cleanup
- PR #1697: Making trustworthiness batchable and using proper workspace
- PR #1721: Improving UMAP pytests
- PR #1717: Call `rmm_cupy_allocator` for CuPy allocations
- PR #1718: Import `using_allocator` from `cupy.cuda`
- PR #1723: Update RF Classifier to throw an exception for multi-class pickling
- PR #1726: Decorator to allocate CuPy arrays with RMM
- PR #1719: UMAP random seed reproducibility
- PR #1748: Test serializing `CumlArray` objects
- PR #1776: Refactoring pca/tsvd distributed
- PR #1762: Update CuPy requirement to 7
- PR #1768: C++: Different input and output types for add and subtract prims
- PR #1790: Add support for multiple seeding in k-means++
- PR #1805: Adding new Dask cuda serializers to naive bayes + a trivial perf update
- PR #1812: C++: bench: UMAP benchmark cases added
- PR #1795: Add capability to build CumlArray from bytearray/memoryview objects
- PR #1824: C++: improving the performance of UMAP algo
- PR #1816: Add ARIMA notebook
- PR #1856: Update docs for 0.13
- PR #1827: Add HPO demo Notebook
- PR #1825: `--nvtx` option in `build.sh`
- PR #1847: Update XGBoost version for CI
- PR #1837: Simplify cuML Array construction
- PR #1848: Rely on subclassing for cuML Array serialization
- PR #1866: Minimizing client memory pressure on Naive Bayes
- PR #1788: Removing complexity bottleneck in S-ARIMA
- PR #1873: Remove usage of nvstring and nvcat from LabelEncoder
- PR #1891: Additional improvements to naive bayes tree reduction

## Bug Fixes
- PR #1835 : Fix calling default RF Classification always
- PT #1904: replace cub sort
- PR #1833: Fix depth issue in shallow RF regression estimators
- PR #1770: Warn that KalmanFilter is deprecated
- PR #1775: Allow CumlArray to work with inputs that have no 'strides' in array interface
- PR #1594: Train-test split is now reproducible
- PR #1590: Fix destination directory structure for run-clang-format.py
- PR #1611: Fixing pickling errors for KNN classifier and regressor
- PR #1617: Fixing pickling issues for SVC and SVR
- PR #1634: Fix title in KNN docs
- PR #1627: Adding a check for multi-class data in RF classification
- PR #1654: Skip treelite patch if its already been applied
- PR #1661: Fix nvstring variable name
- PR #1673: Using struct for caching dlsym state in communicator
- PR #1659: TSNE - introduce 'convert_dtype' and refactor class attr 'Y' to 'embedding_'
- PR #1672: Solver 'svd' in Linear and Ridge Regressors when n_cols=1
- PR #1670: Lasso & ElasticNet - cuml Handle added
- PR #1671: Update for accessing cuDF Series pointer
- PR #1652: Support XGBoost 1.0+ models in FIL
- PR #1702: Fix LightGBM-FIL validation test
- PR #1701: test_score kmeans test passing with newer cupy version
- PR #1706: Remove multi-class bug from QuasiNewton
- PR #1699: Limit CuPy to <7.2 temporarily
- PR #1708: Correctly deallocate cuML handles in Cython
- PR #1730: Fixes to KF for test stability (mainly in CUDA 10.2)
- PR #1729: Fixing naive bayes UCX serialization problem in fit()
- PR #1749: bug fix rf classifier/regressor on seg fault in bench
- PR #1751: Updated RF documentation
- PR #1765: Update the checks for using RF GPU predict
- PR #1787: C++: unit-tests to check for RF accuracy. As well as a bug fix to improve RF accuracy
- PR #1793: Updated fil pyx to solve memory leakage issue
- PR #1810: Quickfix - chunkage in dask make_regression
- PR #1842: DistributedDataHandler not properly setting 'multiple'
- PR #1849: Critical fix in ARIMA initial estimate
- PR #1851: Fix for cuDF behavior change for multidimensional arrays
- PR #1852: Remove Thrust warnings
- PR #1868: Turning off IPC caching until it is fixed in UCX-py/UCX
- PR #1876: UMAP exponential decay parameters fix
- PR #1887: Fix hasattr for missing attributes on base models
- PR #1877: Remove resetting index in shuffling in train_test_split
- PR #1893: Updating UCX in comms to match current UCX-py
- PR #1888: Small train_test_split test fix
- PR #1899: Fix dask `extract_partitions()`, remove transformation as instance variable in PCA and TSVD and match sklearn APIs
- PR #1920: Temporarily raising threshold for UMAP reproducibility tests
- PR #1918: Create memleak fixture to skip memleak tests in CI for now
- PR #1926: Update batch matrix test margins
- PR #1925: Fix failing dask tests
- PR #1936: Update DaskRF regression test to xfail
- PR #1932: Isolating cause of make_blobs failure
- PR #1951: Dask Random forest regression CPU predict bug fix
- PR #1948: Adjust BatchedMargin margin and disable tests temporarily
- PR #1950: Fix UMAP test failure


# cuML 0.12.0 (04 Feb 2020)

## New Features
- PR #1483: prims: Fused L2 distance and nearest-neighbor prim
- PR #1494: bench: ml-prims benchmark
- PR #1514: bench: Fused L2 NN prim benchmark
- PR #1411: Cython side of MNMG OLS
- PR #1520: Cython side of MNMG Ridge Regression
- PR #1516: Suppor Vector Regression (epsilon-SVR)

## Improvements
- PR #1638: Update cuml/docs/README.md
- PR #1468: C++: updates to clang format flow to make it more usable among devs
- PR #1473: C++: lazy initialization of "costly" resources inside cumlHandle
- PR #1443: Added a new overloaded GEMM primitive
- PR #1489: Enabling deep trees using Gather tree builder
- PR #1463: Update FAISS submodule to 1.6.1
- PR #1488: Add codeowners
- PR #1432: Row-major (C-style) GPU arrays for benchmarks
- PR #1490: Use dask master instead of conda package for testing
- PR #1375: Naive Bayes & Distributed Naive Bayes
- PR #1377: Add GPU array support for FIL benchmarking
- PR #1493: kmeans: add tiling support for 1-NN computation and use fusedL2-1NN prim for L2 distance metric
- PR #1532: Update CuPy to >= 6.6 and allow 7.0
- PR #1528: Re-enabling KNN using dynamic library loading for UCX in communicator
- PR #1545: Add conda environment version updates to ci script
- PR #1541: Updates for libcudf++ Python refactor
- PR #1555: FIL-SKL, an SKLearn-based benchmark for FIL
- PR #1537: Improve pickling and scoring suppport for many models to support hyperopt
- PR #1551: Change custom kernel to cupy for col/row order transform
- PR #1533: C++: interface header file separation for SVM
- PR #1560: Helper function to allocate all new CuPy arrays with RMM memory management
- PR #1570: Relax nccl in conda recipes to >=2.4 (matching CI)
- PR #1578: Add missing function information to the cuML documenataion
- PR #1584: Add has_scipy utility function for runtime check
- PR #1583: API docs updates for 0.12
- PR #1591: Updated FIL documentation

## Bug Fixes
- PR #1470: Documentation: add make_regression, fix ARIMA section
- PR #1482: Updated the code to remove sklearn from the mbsgd stress test
- PR #1491: Update dev environments for 0.12
- PR #1512: Updating setup_cpu() in SpeedupComparisonRunner
- PR #1498: Add build.sh to code owners
- PR #1505: cmake: added correct dependencies for prims-bench build
- PR #1534: Removed TODO comment in create_ucp_listeners()
- PR #1548: Fixing umap extra unary op in knn graph
- PR #1547: Fixing MNMG kmeans score. Fixing UMAP pickling before fit(). Fixing UMAP test failures.
- PR #1557: Increasing threshold for kmeans score
- PR #1562: Increasing threshold even higher
- PR #1564: Fixed a typo in function cumlMPICommunicator_impl::syncStream
- PR #1569: Remove Scikit-learn exception and depedenncy in SVM
- PR #1575: Add missing dtype parameter in call to strides to order for CuPy 6.6 code path
- PR #1574: Updated the init file to include SVM
- PR #1589: Fixing the default value for RF and updating mnmg predict to accept cudf
- PR #1601: Fixed wrong datatype used in knn voting kernel

# cuML 0.11.0 (11 Dec 2019)

## New Features

- PR #1295: Cython side of MNMG PCA
- PR #1218: prims: histogram prim
- PR #1129: C++: Separate include folder for C++ API distribution
- PR #1282: OPG KNN MNMG Code (disabled for 0.11)
- PR #1242: Initial implementation of FIL sparse forests
- PR #1194: Initial ARIMA time-series modeling support.
- PR #1286: Importing treelite models as FIL sparse forests
- PR #1285: Fea minimum impurity decrease RF param
- PR #1301: Add make_regression to generate regression datasets
- PR #1322: RF pickling using treelite, protobuf and FIL
- PR #1332: Add option to cuml.dask make_blobs to produce dask array
- PR #1307: Add RF regression benchmark
- PR #1327: Update the code to build treelite with protobuf
- PR #1289: Add Python benchmarking support for FIL
- PR #1371: Cython side of MNMG tSVD
- PR #1386: Expose SVC decision function value

## Improvements
- PR #1170: Use git to clone subprojects instead of git submodules
- PR #1239: Updated the treelite version
- PR #1225: setup.py clone dependencies like cmake and correct include paths
- PR #1224: Refactored FIL to prepare for sparse trees
- PR #1249: Include libcuml.so C API in installed targets
- PR #1259: Conda dev environment updates and use libcumlprims current version in CI
- PR #1277: Change dependency order in cmake for better printing at compile time
- PR #1264: Add -s flag to GPU CI pytest for better error printing
- PR #1271: Updated the Ridge regression documentation
- PR #1283: Updated the cuMl docs to include MBSGD and adjusted_rand_score
- PR #1300: Lowercase parameter versions for FIL algorithms
- PR #1312: Update CuPy to version 6.5 and use conda-forge channel
- PR #1336: Import SciKit-Learn models into FIL
- PR #1314: Added options needed for ASVDb output (CUDA ver, etc.), added option
  to select algos
- PR #1335: Options to print available algorithms and datasets
  in the Python benchmark
- PR #1338: Remove BUILD_ABI references in CI scripts
- PR #1340: Updated unit tests to uses larger dataset
- PR #1351: Build treelite temporarily for GPU CI testing of FIL Scikit-learn
  model importing
- PR #1367: --test-split benchmark parameter for train-test split
- PR #1360: Improved tests for importing SciKit-Learn models into FIL
- PR #1368: Add --num-rows benchmark command line argument
- PR #1351: Build treelite temporarily for GPU CI testing of FIL Scikit-learn model importing
- PR #1366: Modify train_test_split to use CuPy and accept device arrays
- PR #1258: Documenting new MPI communicator for multi-node multi-GPU testing
- PR #1345: Removing deprecated should_downcast argument
- PR #1362: device_buffer in UMAP + Sparse prims
- PR #1376: AUTO value for FIL algorithm
- PR #1408: Updated pickle tests to delete the pre-pickled model to prevent pointer leakage
- PR #1357: Run benchmarks multiple times for CI
- PR #1382: ARIMA optimization: move functions to C++ side
- PR #1392: Updated RF code to reduce duplication of the code
- PR #1444: UCX listener running in its own isolated thread
- PR #1445: Improved performance of FIL sparse trees
- PR #1431: Updated API docs
- PR #1441: Remove unused CUDA conda labels
- PR #1439: Match sklearn 0.22 default n_estimators for RF and fix test errors
- PR #1461: Add kneighbors to API docs

## Bug Fixes
- PR #1281: Making rng.h threadsafe
- PR #1212: Fix cmake git cloning always running configure in subprojects
- PR #1261: Fix comms build errors due to cuml++ include folder changes
- PR #1267: Update build.sh for recent change of building comms in main CMakeLists
- PR #1278: Removed incorrect overloaded instance of eigJacobi
- PR #1302: Updates for numba 0.46
- PR #1313: Updated the RF tests to set the seed and n_streams
- PR #1319: Using machineName arg passed in instead of default for ASV reporting
- PR #1326: Fix illegal memory access in make_regression (bounds issue)
- PR #1330: Fix C++ unit test utils for better handling of differences near zero
- PR #1342: Fix to prevent memory leakage in Lasso and ElasticNet
- PR #1337: Fix k-means init from preset cluster centers
- PR #1354: Fix SVM gamma=scale implementation
- PR #1344: Change other solver based methods to create solver object in init
- PR #1373: Fixing a few small bugs in make_blobs and adding asserts to pytests
- PR #1361: Improve SMO error handling
- PR #1384: Lower expectations on batched matrix tests to prevent CI failures
- PR #1380: Fix memory leaks in ARIMA
- PR #1391: Lower expectations on batched matrix tests even more
- PR #1394: Warning added in svd for cuda version 10.1
- PR #1407: Resolved RF predict issues and updated RF docstring
- PR #1401: Patch for lbfgs solver for logistic regression with no l1 penalty
- PR #1416: train_test_split numba and rmm device_array output bugfix
- PR #1419: UMAP pickle tests are using wrong n_neighbors value for trustworthiness
- PR #1438: KNN Classifier to properly return Dataframe with Dataframe input
- PR #1425: Deprecate seed and use random_state similar to Scikit-learn in train_test_split
- PR #1458: Add joblib as an explicit requirement
- PR #1474: Defer knn mnmg to 0.12 nightly builds and disable ucx-py dependency

# cuML 0.10.0 (16 Oct 2019)

## New Features
- PR #1148: C++ benchmark tool for c++/CUDA code inside cuML
- PR #1071: Selective eigen solver of cuSolver
- PR #1073: Updating RF wrappers to use FIL for GPU accelerated prediction
- PR #1104: CUDA 10.1 support
- PR #1113: prims: new batched make-symmetric-matrix primitive
- PR #1112: prims: new batched-gemv primitive
- PR #855: Added benchmark tools
- PR #1149 Add YYMMDD to version tag for nightly conda packages
- PR #892: General Gram matrices prim
- PR #912: Support Vector Machine
- PR #1274: Updated the RF score function to use GPU predict

## Improvements
- PR #961: High Peformance RF; HIST algo
- PR #1028: Dockerfile updates after dir restructure. Conda env yaml to add statsmodels as a dependency
- PR #1047: Consistent OPG interface for kmeans, based on internal libcumlprims update
- PR #763: Add examples to train_test_split documentation
- PR #1093: Unified inference kernels for different FIL algorithms
- PR #1076: Paying off some UMAP / Spectral tech debt.
- PR #1086: Ensure RegressorMixin scorer uses device arrays
- PR #1110: Adding tests to use default values of parameters of the models
- PR #1108: input_to_host_array function in input_utils for input processing to host arrays
- PR #1114: K-means: Exposing useful params, removing unused params, proxying params in Dask
- PR #1138: Implementing ANY_RANK semantics on irecv
- PR #1142: prims: expose separate InType and OutType for unaryOp and binaryOp
- PR #1115: Moving dask_make_blobs to cuml.dask.datasets. Adding conversion to dask.DataFrame
- PR #1136: CUDA 10.1 CI updates
- PR #1135: K-means: add boundary cases for kmeans||, support finer control with convergence
- PR #1163: Some more correctness improvements. Better verbose printing
- PR #1165: Adding except + in all remaining cython
- PR #1186: Using LocalCUDACluster Pytest fixture
- PR #1173: Docs: Barnes Hut TSNE documentation
- PR #1176: Use new RMM API based on Cython
- PR #1219: Adding custom bench_func and verbose logging to cuml.benchmark
- PR #1247: Improved MNMG RF error checking

## Bug Fixes

- PR #1231: RF respect number of cuda streams from cuml handle
- PR #1230: Rf bugfix memleak in regression
- PR #1208: compile dbscan bug
- PR #1016: Use correct libcumlprims version in GPU CI
- PR #1040: Update version of numba in development conda yaml files
- PR #1043: Updates to accomodate cuDF python code reorganization
- PR #1044: Remove nvidia driver installation from ci/cpu/build.sh
- PR #991: Barnes Hut TSNE Memory Issue Fixes
- PR #1075: Pinning Dask version for consistent CI results
- PR #990: Barnes Hut TSNE Memory Issue Fixes
- PR #1066: Using proper set of workers to destroy nccl comms
- PR #1072: Remove pip requirements and setup
- PR #1074: Fix flake8 CI style check
- PR #1087: Accuracy improvement for sqrt/log in RF max_feature
- PR #1088: Change straggling numba python allocations to use RMM
- PR #1106: Pinning Distributed version to match Dask for consistent CI results
- PR #1116: TSNE CUDA 10.1 Bug Fixes
- PR #1132: DBSCAN Batching Bug Fix
- PR #1162: DASK RF random seed bug fix
- PR #1164: Fix check_dtype arg handling for input_to_dev_array
- PR #1171: SVM prediction bug fix
- PR #1177: Update dask and distributed to 2.5
- PR #1204: Fix SVM crash on Turing
- PR #1199: Replaced sprintf() with snprintf() in THROW()
- PR #1205: Update dask-cuda in yml envs
- PR #1211: Fixing Dask k-means transform bug and adding test
- PR #1236: Improve fix for SMO solvers potential crash on Turing
- PR #1251: Disable compiler optimization for CUDA 10.1 for distance prims
- PR #1260: Small bugfix for major conversion in input_utils
- PR #1276: Fix float64 prediction crash in test_random_forest

# cuML 0.9.0 (21 Aug 2019)

## New Features

- PR #894: Convert RF to treelite format
- PR #826: Jones transformation of params for ARIMA models timeSeries ml-prim
- PR #697: Silhouette Score metric ml-prim
- PR #674: KL Divergence metric ml-prim
- PR #787: homogeneity, completeness and v-measure metrics ml-prim
- PR #711: Mutual Information metric ml-prim
- PR #724: Entropy metric ml-prim
- PR #766: Expose score method based on inertia for KMeans
- PR #823: prims: cluster dispersion metric
- PR #816: Added inverse_transform() for LabelEncoder
- PR #789: prims: sampling without replacement
- PR #813: prims: Col major istance prim
- PR #635: Random Forest & Decision Tree Regression (Single-GPU)
- PR #819: Forest Inferencing Library (FIL)
- PR #829: C++: enable nvtx ranges
- PR #835: Holt-Winters algorithm
- PR #837: treelite for decision forest exchange format
- PR #871: Wrapper for FIL
- PR #870: make_blobs python function
- PR #881: wrappers for accuracy_score and adjusted_rand_score functions
- PR #840: Dask RF classification and regression
- PR #870: make_blobs python function
- PR #879: import of treelite models to FIL
- PR #892: General Gram matrices prim
- PR #883: Adding MNMG Kmeans
- PR #930: Dask RF
- PR #882: TSNE - T-Distributed Stochastic Neighbourhood Embedding
- PR #624: Internals API & Graph Based Dimensionality Reductions Callback
- PR #926: Wrapper for FIL
- PR #994: Adding MPI comm impl for testing / benchmarking MNMG CUDA
- PR #960: Enable using libcumlprims for MG algorithms/prims

## Improvements
- PR #822: build: build.sh update to club all make targets together
- PR #807: Added development conda yml files
- PR #840: Require cmake >= 3.14
- PR #832: Stateless Decision Tree and Random Forest API
- PR #857: Small modifications to comms for utilizing IB w/ Dask
- PR #851: Random forest Stateless API wrappers
- PR #865: High Performance RF
- PR #895: Pretty prints arguments!
- PR #920: Add an empty marker kernel for tracing purposes
- PR #915: syncStream added to cumlCommunicator
- PR #922: Random Forest support in FIL
- PR #911: Update headers to credit CannyLabs BH TSNE implementation
- PR #918: Streamline CUDA_REL environment variable
- PR #924: kmeans: updated APIs to be stateless, refactored code for mnmg support
- PR #950: global_bias support in FIL
- PR #773: Significant improvements to input checking of all classes and common input API for Python
- PR #957: Adding docs to RF & KMeans MNMG. Small fixes for release
- PR #965: Making dask-ml a hard dependency
- PR #976: Update api.rst for new 0.9 classes
- PR #973: Use cudaDeviceGetAttribute instead of relying on cudaDeviceProp object being passed
- PR #978: Update README for 0.9
- PR #1009: Fix references to notebooks-contrib
- PR #1015: Ability to control the number of internal streams in cumlHandle_impl via cumlHandle
- PR #1175: Add more modules to docs ToC

## Bug Fixes

- PR #923: Fix misshapen level/trend/season HoltWinters output
- PR #831: Update conda package dependencies to cudf 0.9
- PR #772: Add missing cython headers to SGD and CD
- PR #849: PCA no attribute trans_input_ transform bug fix
- PR #869: Removing incorrect information from KNN Docs
- PR #885: libclang installation fix for GPUCI
- PR #896: Fix typo in comms build instructions
- PR #921: Fix build scripts using incorrect cudf version
- PR #928: TSNE Stability Adjustments
- PR #934: Cache cudaDeviceProp in cumlHandle for perf reasons
- PR #932: Change default param value for RF classifier
- PR #949: Fix dtype conversion tests for unsupported cudf dtypes
- PR #908: Fix local build generated file ownerships
- PR #983: Change RF max_depth default to 16
- PR #987: Change default values for knn
- PR #988: Switch to exact tsne
- PR #991: Cleanup python code in cuml.dask.cluster
- PR #996: ucx_initialized being properly set in CommsContext
- PR #1007: Throws a well defined error when mutigpu is not enabled
- PR #1018: Hint location of nccl in build.sh for CI
- PR #1022: Using random_state to make K-Means MNMG tests deterministic
- PR #1034: Fix typos and formatting issues in RF docs
- PR #1052: Fix the rows_sample dtype to float

# cuML 0.8.0 (27 June 2019)

## New Features

- PR #652: Adjusted Rand Index metric ml-prim
- PR #679: Class label manipulation ml-prim
- PR #636: Rand Index metric ml-prim
- PR #515: Added Random Projection feature
- PR #504: Contingency matrix ml-prim
- PR #644: Add train_test_split utility for cuDF dataframes
- PR #612: Allow Cuda Array Interface, Numba inputs and input code refactor
- PR #641: C: Separate C-wrapper library build to generate libcuml.so
- PR #631: Add nvcategory based ordinal label encoder
- PR #681: Add MBSGDClassifier and MBSGDRegressor classes around SGD
- PR #705: Quasi Newton solver and LogisticRegression Python classes
- PR #670: Add test skipping functionality to build.sh
- PR #678: Random Forest Python class
- PR #684: prims: make_blobs primitive
- PR #673: prims: reduce cols by key primitive
- PR #812: Add cuML Communications API & consolidate Dask cuML

## Improvements

- PR #597: C++ cuML and ml-prims folder refactor
- PR #590: QN Recover from numeric errors
- PR #482: Introduce cumlHandle for pca and tsvd
- PR #573: Remove use of unnecessary cuDF column and series copies
- PR #601: Cython PEP8 cleanup and CI integration
- PR #596: Introduce cumlHandle for ols and ridge
- PR #579: Introduce cumlHandle for cd and sgd, and propagate C++ errors in cython level for cd and sgd
- PR #604: Adding cumlHandle to kNN, spectral methods, and UMAP
- PR #616: Enable clang-format for enforcing coding style
- PR #618: CI: Enable copyright header checks
- PR #622: Updated to use 0.8 dependencies
- PR #626: Added build.sh script, updated CI scripts and documentation
- PR #633: build: Auto-detection of GPU_ARCHS during cmake
- PR #650: Moving brute force kNN to prims. Creating stateless kNN API.
- PR #662: C++: Bulk clang-format updates
- PR #671: Added pickle pytests and correct pickling of Base class
- PR #675: atomicMin/Max(float, double) with integer atomics and bit flipping
- PR #677: build: 'deep-clean' to build.sh to clean faiss build as well
- PR #683: Use stateless c++ API in KNN so that it can be pickled properly
- PR #686: Use stateless c++ API in UMAP so that it can be pickled properly
- PR #695: prims: Refactor pairwise distance
- PR #707: Added stress test and updated documentation for RF
- PR #701: Added emacs temporary file patterns to .gitignore
- PR #606: C++: Added tests for host_buffer and improved device_buffer and host_buffer implementation
- PR #726: Updated RF docs and stress test
- PR #730: Update README and RF docs for 0.8
- PR #744: Random projections generating binomial on device. Fixing tests.
- PR #741: Update API docs for 0.8
- PR #754: Pickling of UMAP/KNN
- PR #753: Made PCA and TSVD picklable
- PR #746: LogisticRegression and QN API docstrings
- PR #820: Updating DEVELOPER GUIDE threading guidelines

## Bug Fixes
- PR #584: Added missing virtual destructor to deviceAllocator and hostAllocator
- PR #620: C++: Removed old unit-test files in ml-prims
- PR #627: C++: Fixed dbscan crash issue filed in 613
- PR #640: Remove setuptools from conda run dependency
- PR #646: Update link in contributing.md
- PR #649: Bug fix to LinAlg::reduce_rows_by_key prim filed in issue #648
- PR #666: fixes to gitutils.py to resolve both string decode and handling of uncommitted files
- PR #676: Fix template parameters in `bernoulli()` implementation.
- PR #685: Make CuPy optional to avoid nccl conda package conflicts
- PR #687: prims: updated tolerance for reduce_cols_by_key unit-tests
- PR #689: Removing extra prints from NearestNeighbors cython
- PR #718: Bug fix for DBSCAN and increasing batch size of sgd
- PR #719: Adding additional checks for dtype of the data
- PR #736: Bug fix for RF wrapper and .cu print function
- PR #547: Fixed issue if C++ compiler is specified via CXX during configure.
- PR #759: Configure Sphinx to render params correctly
- PR #762: Apply threshold to remove flakiness of UMAP tests.
- PR #768: Fixing memory bug from stateless refactor
- PR #782: Nearest neighbors checking properly whether memory should be freed
- PR #783: UMAP was using wrong size for knn computation
- PR #776: Hotfix for self.variables in RF
- PR #777: Fix numpy input bug
- PR #784: Fix jit of shuffle_idx python function
- PR #790: Fix rows_sample input type for RF
- PR #793: Fix for dtype conversion utility for numba arrays without cupy installed
- PR #806: Add a seed for sklearn model in RF test file
- PR #843: Rf quantile fix

# cuML 0.7.0 (10 May 2019)

## New Features

- PR #405: Quasi-Newton GLM Solvers
- PR #277: Add row- and column-wise weighted mean primitive
- PR #424: Add a grid-sync struct for inter-block synchronization
- PR #430: Add R-Squared Score to ml primitives
- PR #463: Add matrix gather to ml primitives
- PR #435: Expose cumlhandle in cython + developer guide
- PR #455: Remove default-stream arguement across ml-prims and cuML
- PR #375: cuml cpp shared library renamed to libcuml++.so
- PR #460: Random Forest & Decision Trees (Single-GPU, Classification)
- PR #491: Add doxygen build target for ml-prims
- PR #505: Add R-Squared Score to python interface
- PR #507: Add coordinate descent for lasso and elastic-net
- PR #511: Add a minmax ml-prim
- PR #516: Added Trustworthiness score feature
- PR #520: Add local build script to mimic gpuCI
- PR #503: Add column-wise matrix sort primitive
- PR #525: Add docs build script to cuML
- PR #528: Remove current KMeans and replace it with a new single GPU implementation built using ML primitives

## Improvements

- PR #481: Refactoring Quasi-Newton to use cumlHandle
- PR #467: Added validity check on cumlHandle_t
- PR #461: Rewrote permute and added column major version
- PR #440: README updates
- PR #295: Improve build-time and the interface e.g., enable bool-OutType, for distance()
- PR #390: Update docs version
- PR #272: Add stream parameters to cublas and cusolver wrapper functions
- PR #447: Added building and running mlprims tests to CI
- PR #445: Lower dbscan memory usage by computing adjacency matrix directly
- PR #431: Add support for fancy iterator input types to LinAlg::reduce_rows_by_key
- PR #394: Introducing cumlHandle API to dbscan and add example
- PR #500: Added CI check for black listed CUDA Runtime API calls
- PR #475: exposing cumlHandle for dbscan from python-side
- PR #395: Edited the CONTRIBUTING.md file
- PR #407: Test files to run stress, correctness and unit tests for cuml algos
- PR #512: generic copy method for copying buffers between device/host
- PR #533: Add cudatoolkit conda dependency
- PR #524: Use cmake find blas and find lapack to pass configure options to faiss
- PR #527: Added notes on UMAP differences from reference implementation
- PR #540: Use latest release version in update-version CI script
- PR #552: Re-enable assert in kmeans tests with xfail as needed
- PR #581: Add shared memory fast col major to row major function back with bound checks
- PR #592: More efficient matrix copy/reverse methods
- PR #721: Added pickle tests for DBSCAN and Random Projections

## Bug Fixes

- PR #334: Fixed segfault in `ML::cumlHandle_impl::destroyResources`
- PR #349: Developer guide clarifications for cumlHandle and cumlHandle_impl
- PR #398: Fix CI scripts to allow nightlies to be uploaded
- PR #399: Skip PCA tests to allow CI to run with driver 418
- PR #422: Issue in the PCA tests was solved and CI can run with driver 418
- PR #409: Add entry to gitmodules to ignore build artifacts
- PR #412: Fix for svdQR function in ml-prims
- PR #438: Code that depended on FAISS was building everytime.
- PR #358: Fixed an issue when switching streams on MLCommon::device_buffer and MLCommon::host_buffer
- PR #434: Fixing bug in CSR tests
- PR #443: Remove defaults channel from ci scripts
- PR #384: 64b index arithmetic updates to the kernels inside ml-prims
- PR #459: Fix for runtime library path of pip package
- PR #464: Fix for C++11 destructor warning in qn
- PR #466: Add support for column-major in LinAlg::*Norm methods
- PR #465: Fixing deadlock issue in GridSync due to consecutive sync calls
- PR #468: Fix dbscan example build failure
- PR #470: Fix resource leakage in Kalman filter python wrapper
- PR #473: Fix gather ml-prim test for change in rng uniform API
- PR #477: Fixes default stream initialization in cumlHandle
- PR #480: Replaced qn_fit() declaration with #include of file containing definition to fix linker error
- PR #495: Update cuDF and RMM versions in GPU ci test scripts
- PR #499: DEVELOPER_GUIDE.md: fixed links and clarified ML::detail::streamSyncer example
- PR #506: Re enable ml-prim tests in CI
- PR #508: Fix for an error with default argument in LinAlg::meanSquaredError
- PR #519: README.md Updates and adding BUILD.md back
- PR #526: Fix the issue of wrong results when fit and transform of PCA are called separately
- PR #531: Fixing missing arguments in updateDevice() for RF
- PR #543: Exposing dbscan batch size through cython API and fixing broken batching
- PR #551: Made use of ZLIB_LIBRARIES consistent between ml_test and ml_mg_test
- PR #557: Modified CI script to run cuML tests before building mlprims and removed lapack flag
- PR #578: Updated Readme.md to add lasso and elastic-net
- PR #580: Fixing cython garbage collection bug in KNN
- PR #577: Use find libz in prims cmake
- PR #594: fixed cuda-memcheck mean_center test failures


# cuML 0.6.1 (09 Apr 2019)

## Bug Fixes

- PR #462 Runtime library path fix for cuML pip package


# cuML 0.6.0 (22 Mar 2019)

## New Features

- PR #249: Single GPU Stochastic Gradient Descent for linear regression, logistic regression, and linear svm with L1, L2, and elastic-net penalties.
- PR #247: Added "proper" CUDA API to cuML
- PR #235: NearestNeighbors MG Support
- PR #261: UMAP Algorithm
- PR #290: NearestNeighbors numpy MG Support
- PR #303: Reusable spectral embedding / clustering
- PR #325: Initial support for single process multi-GPU OLS and tSVD
- PR #271: Initial support for hyperparameter optimization with dask for many models

## Improvements

- PR #144: Dockerfile update and docs for LinearRegression and Kalman Filter.
- PR #168: Add /ci/gpu/build.sh file to cuML
- PR #167: Integrating full-n-final ml-prims repo inside cuml
- PR #198: (ml-prims) Removal of *MG calls + fixed a bug in permute method
- PR #194: Added new ml-prims for supporting LASSO regression.
- PR #114: Building faiss C++ api into libcuml
- PR #64: Using FAISS C++ API in cuML and exposing bindings through cython
- PR #208: Issue ml-common-3: Math.h: swap thrust::for_each with binaryOp,unaryOp
- PR #224: Improve doc strings for readable rendering with readthedocs
- PR #209: Simplify README.md, move build instructions to BUILD.md
- PR #218: Fix RNG to use given seed and adjust RNG test tolerances.
- PR #225: Support for generating random integers
- PR #215: Refactored LinAlg::norm to Stats::rowNorm and added Stats::colNorm
- PR #234: Support for custom output type and passing index value to main_op in *Reduction kernels
- PR #230: Refactored the cuda_utils header
- PR #236: Refactored cuml python package structure to be more sklearn like
- PR #232: Added reduce_rows_by_key
- PR #246: Support for 2 vectors in the matrix vector operator
- PR #244: Fix for single GPU OLS and Ridge to support one column training data
- PR #271: Added get_params and set_params functions for linear and ridge regression
- PR #253: Fix for issue #250-reduce_rows_by_key failed memcheck for small nkeys
- PR #269: LinearRegression, Ridge Python docs update and cleaning
- PR #322: set_params updated
- PR #237: Update build instructions
- PR #275: Kmeans use of faster gpu_matrix
- PR #288: Add n_neighbors to NearestNeighbors constructor
- PR #302: Added FutureWarning for deprecation of current kmeans algorithm
- PR #312: Last minute cleanup before release
- PR #315: Documentation updating and enhancements
- PR #330: Added ignored argument to pca.fit_transform to map to sklearn's implemenation
- PR #342: Change default ABI to ON
- PR #572: Pulling DBSCAN components into reusable primitives


## Bug Fixes

- PR #193: Fix AttributeError in PCA and TSVD
- PR #211: Fixing inconsistent use of proper batch size calculation in DBSCAN
- PR #202: Adding back ability for users to define their own BLAS
- PR #201: Pass CMAKE CUDA path to faiss/configure script
- PR #200 Avoid using numpy via cimport in KNN
- PR #228: Bug fix: LinAlg::unaryOp with 0-length input
- PR #279: Removing faiss-gpu references in README
- PR #321: Fix release script typo
- PR #327: Update conda requirements for version 0.6 requirements
- PR #352: Correctly calculating numpy chunk sizing for kNN
- PR #345: Run python import as part of package build to trigger compilation
- PR #347: Lowering memory usage of kNN.
- PR #355: Fixing issues with very large numpy inputs to SPMG OLS and tSVD.
- PR #357: Removing FAISS requirement from README
- PR #362: Fix for matVecOp crashing on large input sizes
- PR #366: Index arithmetic issue fix with TxN_t class
- PR #376: Disabled kmeans tests since they are currently too sensitive (see #71)
- PR #380: Allow arbitrary data size on ingress for numba_utils.row_matrix
- PR #385: Fix for long import cuml time in containers and fix for setup_pip
- PR #630: Fixing a missing kneighbors in nearest neighbors python proxy

# cuML 0.5.1 (05 Feb 2019)

## Bug Fixes

- PR #189 Avoid using numpy via cimport to prevent ABI issues in Cython compilation


# cuML 0.5.0 (28 Jan 2019)

## New Features

- PR #66: OLS Linear Regression
- PR #44: Distance calculation ML primitives
- PR #69: Ridge (L2 Regularized) Linear Regression
- PR #103: Linear Kalman Filter
- PR #117: Pip install support
- PR #64: Device to device support from cuML device pointers into FAISS

## Improvements

- PR #56: Make OpenMP optional for building
- PR #67: Github issue templates
- PR #44: Refactored DBSCAN to use ML primitives
- PR #91: Pytest cleanup and sklearn toyset datasets based pytests for kmeans and dbscan
- PR #75: C++ example to use kmeans
- PR #117: Use cmake extension to find any zlib installed in system
- PR #94: Add cmake flag to set ABI compatibility
- PR #139: Move thirdparty submodules to root and add symlinks to new locations
- PR #151: Replace TravisCI testing and conda pkg builds with gpuCI
- PR #164: Add numba kernel for faster column to row major transform
- PR #114: Adding FAISS to cuml build

## Bug Fixes

- PR #48: CUDA 10 compilation warnings fix
- PR #51: Fixes to Dockerfile and docs for new build system
- PR #72: Fixes for GCC 7
- PR #96: Fix for kmeans stack overflow with high number of clusters
- PR #105: Fix for AttributeError in kmeans fit method
- PR #113: Removed old  glm python/cython files
- PR #118: Fix for AttributeError in kmeans predict method
- PR #125: Remove randomized solver option from PCA python bindings


# cuML 0.4.0 (05 Dec 2018)

## New Features

## Improvements

- PR #42: New build system: separation of libcuml.so and cuml python package
- PR #43: Added changelog.md

## Bug Fixes


# cuML 0.3.0 (30 Nov 2018)

## New Features

- PR #33: Added ability to call cuML algorithms using numpy arrays

## Improvements

- PR #24: Fix references of python package from cuML to cuml and start using versioneer for better versioning
- PR #40: Added support for refactored cuDF 0.3.0, updated Conda files
- PR #33: Major python test cleaning, all tests pass with cuDF 0.2.0 and 0.3.0. Preparation for new build system
- PR #34: Updated batch count calculation logic in DBSCAN
- PR #35: Beginning of DBSCAN refactor to use cuML mlprims and general improvements

## Bug Fixes

- PR #30: Fixed batch size bug in DBSCAN that caused crash. Also fixed various locations for potential integer overflows
- PR #28: Fix readthedocs build documentation
- PR #29: Fix pytests for cuml name change from cuML
- PR #33: Fixed memory bug that would cause segmentation faults due to numba releasing memory before it was used. Also fixed row major/column major bugs for different algorithms
- PR #36: Fix kmeans gtest to use device data
- PR #38: cuda\_free bug removed that caused google tests to sometimes pass and sometimes fail randomly
- PR #39: Updated cmake to correctly link with CUDA libraries, add CUDA runtime linking and include source files in compile target

# cuML 0.2.0 (02 Nov 2018)

## New Features

- PR #11: Kmeans algorithm added
- PR #7: FAISS KNN wrapper added
- PR #21: Added Conda install support

## Improvements

- PR #15: Added compatibility with cuDF (from prior pyGDF)
- PR #13: Added FAISS to Dockerfile
- PR #21: Added TravisCI build system for CI and Conda builds

## Bug Fixes

- PR #4: Fixed explained variance bug in TSVD
- PR #5: Notebook bug fixes and updated results


# cuML 0.1.0

Initial release including PCA, TSVD, DBSCAN, ml-prims and cython wrappers<|MERGE_RESOLUTION|>--- conflicted
+++ resolved
@@ -99,11 +99,8 @@
 - PR #2692: Changin LBFGS log level
 - PR #2705: Add sum operator and base operator overloader functions to cumlarray
 - PR #2701: Updating README + Adding ref to UMAP paper
-<<<<<<< HEAD
 - PR #2717: Update cupy version pinning
-=======
 - PR #2721: Update API docs
->>>>>>> 0af37028
 
 ## Bug Fixes
 - PR #2369: Update RF code to fix set_params memory leak
