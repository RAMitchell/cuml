# cuML 0.14.0 (Date TBD)

## New Features
- PR #1867: C++: add logging interface support in cuML based spdlog
- PR #1906: UMAP MNMG

## Improvements
- PR #1931: C++: enabled doxygen docs for all of the C++ codebase
- PR #1944: Support for dask_cudf.core.Series in _extract_partitions
- PR #1947: Cleaning up cmake
- PR #1927: Use Cython's `new_build_ext` (if available)
- PR #1946: Removed zlib dependency from cmake
- PR #1873: Remove usage of nvstring and nvcat from LabelEncoder
- PR #1968: Update SVC SVR with cuML Array
- PR #1972: updates to our flow to use conda-forge's clang and clang-tools packages
- PR #1974: Reduce ARIMA testing time
- PR #1984: Enable Ninja build
<<<<<<< HEAD
- PR #2016: Add capability to setup.py and build.sh to fully clean all cython build files and artifacts
=======
- PR #2019: Enable doxygen build in our nightly doc build CI script
>>>>>>> 285b5ce1
- PR #1996: Cythonize in parallel
- PR #2031: Encapsulating UCX-py interactions in singleton
- PR #2029: Add C++ ARIMA log-likelihood benchmark
- PR #2058: Use CumlArray in Random Projection

## Bug Fixes
- PR #1939: Fix syntax error in cuml.common.array
- PR #1941: Remove c++ cuda flag that was getting duplicated in CMake
- PR #1971: python: Correctly honor --singlegpu option and CUML_BUILD_PATH env variable
- PR #1969: Update libcumlprims to 0.14
- PR #1973: Add missing mg files for setup.py --singlegpu flag
- PR #1993: Set `umap_transform_reproducibility` tests to xfail
- PR #2017: Fixing memory issue in weak cc prim
- PR #2028: Skipping UMAP knn reproducibility tests until we figure out why its failing in CUDA 10.2
- PR #2024: Fixed cuda-memcheck errors with sample-without-replacement prim
- PR #1540: prims: support for custom math-type used for computation inside adjusted rand index prim

# cuML 0.13.0 (Date TBD)

## New Features
- PR #1777: Python bindings for entropy
- PR #1742: Mean squared error implementation with cupy
- PR #1766: Mean absolute error implementation with cupy
- PR #1766: Mean squared log error implementation with cupy
- PR #1635: cuML Array shim and configurable output added to cluster methods
- PR #1586: Seasonal ARIMA
- PR #1683: cuml.dask make_regression
- PR #1689: Add framework for cuML Dask serializers
- PR #1709: Add `decision_function()` and `predict_proba()` for LogisticRegression
- PR #1714: Add `print_env.sh` file to gather important environment details
- PR #1750: LinearRegression CumlArray for configurable output
- PR #1767: Single GPU decomposition models configurable output
- PR #1646: Using FIL to predict in MNMG RF
- PR #1778: Make cuML Handle picklable
- PR #1738: cuml.dask refactor beginning and dask array input option for OLS, Ridge and KMeans
- PR #1874: Add predict_proba function to RF classifier
- PR #1815: Adding KNN parameter to UMAP

## Improvements
- PR #1644: Add `predict_proba()` for FIL binary classifier
- PR #1620: Pickling tests now automatically finds all model classes inheriting from cuml.Base
- PR #1637: Update to newer treelite version with XGBoost 1.0 compatibility
- PR #1632: Fix MBSGD models inheritance, they now inherits from cuml.Base
- PR #1628: Remove submodules from cuML
- PR #1755: Expose the build_treelite function for python
- PR #1649: Add the fil_sparse_format variable option to RF API
- PR #1647: storage_type=AUTO uses SPARSE for large models
- PR #1668: Update the warning statement thrown in RF when the seed is set but n_streams is not 1
- PR #1662: use of direct cusparse calls for coo2csr, instead of depending on nvgraph
- PR #1747: C++: dbscan performance improvements and cleanup
- PR #1697: Making trustworthiness batchable and using proper workspace
- PR #1721: Improving UMAP pytests
- PR #1717: Call `rmm_cupy_allocator` for CuPy allocations
- PR #1718: Import `using_allocator` from `cupy.cuda`
- PR #1723: Update RF Classifier to throw an exception for multi-class pickling
- PR #1726: Decorator to allocate CuPy arrays with RMM
- PR #1719: UMAP random seed reproducibility
- PR #1748: Test serializing `CumlArray` objects
- PR #1776: Refactoring pca/tsvd distributed
- PR #1762: Update CuPy requirement to 7
- PR #1768: C++: Different input and output types for add and subtract prims
- PR #1790: Add support for multiple seeding in k-means++
- PR #1805: Adding new Dask cuda serializers to naive bayes + a trivial perf update
- PR #1812: C++: bench: UMAP benchmark cases added
- PR #1795: Add capability to build CumlArray from bytearray/memoryview objects
- PR #1824: C++: improving the performance of UMAP algo
- PR #1816: Add ARIMA notebook
- PR #1856: Update docs for 0.13
- PR #1827: Add HPO demo Notebook
- PR #1825: `--nvtx` option in `build.sh`
- PR #1847: Update XGBoost version for CI
- PR #1837: Simplify cuML Array construction
- PR #1848: Rely on subclassing for cuML Array serialization
- PR #1866: Minimizing client memory pressure on Naive Bayes
- PR #1788: Removing complexity bottleneck in S-ARIMA
- PR #1891: Additional improvements to naive bayes tree reduction

## Bug Fixes
- PR #1835 : Fix calling default RF Classification always
- PT #1904: replace cub sort
- PR #1833: Fix depth issue in shallow RF regression estimators
- PR #1770: Warn that KalmanFilter is deprecated
- PR #1775: Allow CumlArray to work with inputs that have no 'strides' in array interface
- PR #1594: Train-test split is now reproducible
- PR #1590: Fix destination directory structure for run-clang-format.py
- PR #1611: Fixing pickling errors for KNN classifier and regressor
- PR #1617: Fixing pickling issues for SVC and SVR
- PR #1634: Fix title in KNN docs
- PR #1627: Adding a check for multi-class data in RF classification
- PR #1654: Skip treelite patch if its already been applied
- PR #1661: Fix nvstring variable name
- PR #1673: Using struct for caching dlsym state in communicator
- PR #1659: TSNE - introduce 'convert_dtype' and refactor class attr 'Y' to 'embedding_'
- PR #1672: Solver 'svd' in Linear and Ridge Regressors when n_cols=1
- PR #1670: Lasso & ElasticNet - cuml Handle added
- PR #1671: Update for accessing cuDF Series pointer
- PR #1652: Support XGBoost 1.0+ models in FIL
- PR #1702: Fix LightGBM-FIL validation test
- PR #1701: test_score kmeans test passing with newer cupy version
- PR #1706: Remove multi-class bug from QuasiNewton
- PR #1699: Limit CuPy to <7.2 temporarily
- PR #1708: Correctly deallocate cuML handles in Cython
- PR #1730: Fixes to KF for test stability (mainly in CUDA 10.2)
- PR #1729: Fixing naive bayes UCX serialization problem in fit()
- PR #1749: bug fix rf classifier/regressor on seg fault in bench
- PR #1751: Updated RF documentation
- PR #1765: Update the checks for using RF GPU predict
- PR #1787: C++: unit-tests to check for RF accuracy. As well as a bug fix to improve RF accuracy
- PR #1793: Updated fil pyx to solve memory leakage issue
- PR #1810: Quickfix - chunkage in dask make_regression
- PR #1842: DistributedDataHandler not properly setting 'multiple'
- PR #1849: Critical fix in ARIMA initial estimate
- PR #1851: Fix for cuDF behavior change for multidimensional arrays
- PR #1852: Remove Thrust warnings
- PR #1868: Turning off IPC caching until it is fixed in UCX-py/UCX
- PR #1876: UMAP exponential decay parameters fix
- PR #1887: Fix hasattr for missing attributes on base models
- PR #1877: Remove resetting index in shuffling in train_test_split
- PR #1893: Updating UCX in comms to match current UCX-py
- PR #1888: Small train_test_split test fix
- PR #1899: Fix dask `extract_partitions()`, remove transformation as instance variable in PCA and TSVD and match sklearn APIs
- PR #1920: Temporarily raising threshold for UMAP reproducibility tests
- PR #1918: Create memleak fixture to skip memleak tests in CI for now
- PR #1926: Update batch matrix test margins
- PR #1925: Fix failing dask tests
- PR #1936: Update DaskRF regression test to xfail
- PR #1932: Isolating cause of make_blobs failure
- PR #1951: Dask Random forest regression CPU predict bug fix
- PR #1948: Adjust BatchedMargin margin and disable tests temporarily
- PR #1950: Fix UMAP test failure



# cuML 0.12.0 (04 Feb 2020)

## New Features
- PR #1483: prims: Fused L2 distance and nearest-neighbor prim
- PR #1494: bench: ml-prims benchmark
- PR #1514: bench: Fused L2 NN prim benchmark
- PR #1411: Cython side of MNMG OLS
- PR #1520: Cython side of MNMG Ridge Regression
- PR #1516: Suppor Vector Regression (epsilon-SVR)

## Improvements
- PR #1638: Update cuml/docs/README.md
- PR #1468: C++: updates to clang format flow to make it more usable among devs
- PR #1473: C++: lazy initialization of "costly" resources inside cumlHandle
- PR #1443: Added a new overloaded GEMM primitive
- PR #1489: Enabling deep trees using Gather tree builder
- PR #1463: Update FAISS submodule to 1.6.1
- PR #1488: Add codeowners
- PR #1432: Row-major (C-style) GPU arrays for benchmarks
- PR #1490: Use dask master instead of conda package for testing
- PR #1375: Naive Bayes & Distributed Naive Bayes
- PR #1377: Add GPU array support for FIL benchmarking
- PR #1493: kmeans: add tiling support for 1-NN computation and use fusedL2-1NN prim for L2 distance metric
- PR #1532: Update CuPy to >= 6.6 and allow 7.0
- PR #1528: Re-enabling KNN using dynamic library loading for UCX in communicator
- PR #1545: Add conda environment version updates to ci script
- PR #1541: Updates for libcudf++ Python refactor
- PR #1555: FIL-SKL, an SKLearn-based benchmark for FIL
- PR #1537: Improve pickling and scoring suppport for many models to support hyperopt
- PR #1551: Change custom kernel to cupy for col/row order transform
- PR #1533: C++: interface header file separation for SVM
- PR #1560: Helper function to allocate all new CuPy arrays with RMM memory management
- PR #1570: Relax nccl in conda recipes to >=2.4 (matching CI)
- PR #1578: Add missing function information to the cuML documenataion
- PR #1584: Add has_scipy utility function for runtime check
- PR #1583: API docs updates for 0.12
- PR #1591: Updated FIL documentation

## Bug Fixes
- PR #1470: Documentation: add make_regression, fix ARIMA section
- PR #1482: Updated the code to remove sklearn from the mbsgd stress test
- PR #1491: Update dev environments for 0.12
- PR #1512: Updating setup_cpu() in SpeedupComparisonRunner
- PR #1498: Add build.sh to code owners
- PR #1505: cmake: added correct dependencies for prims-bench build
- PR #1534: Removed TODO comment in create_ucp_listeners()
- PR #1548: Fixing umap extra unary op in knn graph
- PR #1547: Fixing MNMG kmeans score. Fixing UMAP pickling before fit(). Fixing UMAP test failures.
- PR #1557: Increasing threshold for kmeans score
- PR #1562: Increasing threshold even higher
- PR #1564: Fixed a typo in function cumlMPICommunicator_impl::syncStream
- PR #1569: Remove Scikit-learn exception and depedenncy in SVM
- PR #1575: Add missing dtype parameter in call to strides to order for CuPy 6.6 code path
- PR #1574: Updated the init file to include SVM
- PR #1589: Fixing the default value for RF and updating mnmg predict to accept cudf
- PR #1601: Fixed wrong datatype used in knn voting kernel

# cuML 0.11.0 (11 Dec 2019)

## New Features

- PR #1295: Cython side of MNMG PCA
- PR #1218: prims: histogram prim
- PR #1129: C++: Separate include folder for C++ API distribution
- PR #1282: OPG KNN MNMG Code (disabled for 0.11)
- PR #1242: Initial implementation of FIL sparse forests
- PR #1194: Initial ARIMA time-series modeling support.
- PR #1286: Importing treelite models as FIL sparse forests
- PR #1285: Fea minimum impurity decrease RF param
- PR #1301: Add make_regression to generate regression datasets
- PR #1322: RF pickling using treelite, protobuf and FIL
- PR #1332: Add option to cuml.dask make_blobs to produce dask array
- PR #1307: Add RF regression benchmark
- PR #1327: Update the code to build treelite with protobuf
- PR #1289: Add Python benchmarking support for FIL
- PR #1371: Cython side of MNMG tSVD
- PR #1386: Expose SVC decision function value

## Improvements
- PR #1170: Use git to clone subprojects instead of git submodules
- PR #1239: Updated the treelite version
- PR #1225: setup.py clone dependencies like cmake and correct include paths
- PR #1224: Refactored FIL to prepare for sparse trees
- PR #1249: Include libcuml.so C API in installed targets
- PR #1259: Conda dev environment updates and use libcumlprims current version in CI
- PR #1277: Change dependency order in cmake for better printing at compile time
- PR #1264: Add -s flag to GPU CI pytest for better error printing
- PR #1271: Updated the Ridge regression documentation
- PR #1283: Updated the cuMl docs to include MBSGD and adjusted_rand_score
- PR #1300: Lowercase parameter versions for FIL algorithms
- PR #1312: Update CuPy to version 6.5 and use conda-forge channel
- PR #1336: Import SciKit-Learn models into FIL
- PR #1314: Added options needed for ASVDb output (CUDA ver, etc.), added option
  to select algos
- PR #1335: Options to print available algorithms and datasets
  in the Python benchmark
- PR #1338: Remove BUILD_ABI references in CI scripts
- PR #1340: Updated unit tests to uses larger dataset
- PR #1351: Build treelite temporarily for GPU CI testing of FIL Scikit-learn
  model importing
- PR #1367: --test-split benchmark parameter for train-test split
- PR #1360: Improved tests for importing SciKit-Learn models into FIL
- PR #1368: Add --num-rows benchmark command line argument
- PR #1351: Build treelite temporarily for GPU CI testing of FIL Scikit-learn model importing
- PR #1366: Modify train_test_split to use CuPy and accept device arrays
- PR #1258: Documenting new MPI communicator for multi-node multi-GPU testing
- PR #1345: Removing deprecated should_downcast argument
- PR #1362: device_buffer in UMAP + Sparse prims
- PR #1376: AUTO value for FIL algorithm
- PR #1408: Updated pickle tests to delete the pre-pickled model to prevent pointer leakage
- PR #1357: Run benchmarks multiple times for CI
- PR #1382: ARIMA optimization: move functions to C++ side
- PR #1392: Updated RF code to reduce duplication of the code
- PR #1444: UCX listener running in its own isolated thread
- PR #1445: Improved performance of FIL sparse trees
- PR #1431: Updated API docs
- PR #1441: Remove unused CUDA conda labels
- PR #1439: Match sklearn 0.22 default n_estimators for RF and fix test errors
- PR #1461: Add kneighbors to API docs

## Bug Fixes
- PR #1281: Making rng.h threadsafe
- PR #1212: Fix cmake git cloning always running configure in subprojects
- PR #1261: Fix comms build errors due to cuml++ include folder changes
- PR #1267: Update build.sh for recent change of building comms in main CMakeLists
- PR #1278: Removed incorrect overloaded instance of eigJacobi
- PR #1302: Updates for numba 0.46
- PR #1313: Updated the RF tests to set the seed and n_streams
- PR #1319: Using machineName arg passed in instead of default for ASV reporting
- PR #1326: Fix illegal memory access in make_regression (bounds issue)
- PR #1330: Fix C++ unit test utils for better handling of differences near zero
- PR #1342: Fix to prevent memory leakage in Lasso and ElasticNet
- PR #1337: Fix k-means init from preset cluster centers
- PR #1354: Fix SVM gamma=scale implementation
- PR #1344: Change other solver based methods to create solver object in init
- PR #1373: Fixing a few small bugs in make_blobs and adding asserts to pytests
- PR #1361: Improve SMO error handling
- PR #1384: Lower expectations on batched matrix tests to prevent CI failures
- PR #1380: Fix memory leaks in ARIMA
- PR #1391: Lower expectations on batched matrix tests even more
- PR #1394: Warning added in svd for cuda version 10.1
- PR #1407: Resolved RF predict issues and updated RF docstring
- PR #1401: Patch for lbfgs solver for logistic regression with no l1 penalty
- PR #1416: train_test_split numba and rmm device_array output bugfix
- PR #1419: UMAP pickle tests are using wrong n_neighbors value for trustworthiness
- PR #1438: KNN Classifier to properly return Dataframe with Dataframe input
- PR #1425: Deprecate seed and use random_state similar to Scikit-learn in train_test_split
- PR #1458: Add joblib as an explicit requirement
- PR #1474: Defer knn mnmg to 0.12 nightly builds and disable ucx-py dependency

# cuML 0.10.0 (16 Oct 2019)

## New Features
- PR #1148: C++ benchmark tool for c++/CUDA code inside cuML
- PR #1071: Selective eigen solver of cuSolver
- PR #1073: Updating RF wrappers to use FIL for GPU accelerated prediction
- PR #1104: CUDA 10.1 support
- PR #1113: prims: new batched make-symmetric-matrix primitive
- PR #1112: prims: new batched-gemv primitive
- PR #855: Added benchmark tools
- PR #1149 Add YYMMDD to version tag for nightly conda packages
- PR #892: General Gram matrices prim
- PR #912: Support Vector Machine
- PR #1274: Updated the RF score function to use GPU predict

## Improvements
- PR #961: High Peformance RF; HIST algo
- PR #1028: Dockerfile updates after dir restructure. Conda env yaml to add statsmodels as a dependency
- PR #1047: Consistent OPG interface for kmeans, based on internal libcumlprims update
- PR #763: Add examples to train_test_split documentation
- PR #1093: Unified inference kernels for different FIL algorithms
- PR #1076: Paying off some UMAP / Spectral tech debt.
- PR #1086: Ensure RegressorMixin scorer uses device arrays
- PR #1110: Adding tests to use default values of parameters of the models
- PR #1108: input_to_host_array function in input_utils for input processing to host arrays
- PR #1114: K-means: Exposing useful params, removing unused params, proxying params in Dask
- PR #1138: Implementing ANY_RANK semantics on irecv
- PR #1142: prims: expose separate InType and OutType for unaryOp and binaryOp
- PR #1115: Moving dask_make_blobs to cuml.dask.datasets. Adding conversion to dask.DataFrame
- PR #1136: CUDA 10.1 CI updates
- PR #1135: K-means: add boundary cases for kmeans||, support finer control with convergence
- PR #1163: Some more correctness improvements. Better verbose printing
- PR #1165: Adding except + in all remaining cython
- PR #1186: Using LocalCUDACluster Pytest fixture
- PR #1173: Docs: Barnes Hut TSNE documentation
- PR #1176: Use new RMM API based on Cython
- PR #1219: Adding custom bench_func and verbose logging to cuml.benchmark
- PR #1247: Improved MNMG RF error checking

## Bug Fixes

- PR #1231: RF respect number of cuda streams from cuml handle
- PR #1230: Rf bugfix memleak in regression
- PR #1208: compile dbscan bug
- PR #1016: Use correct libcumlprims version in GPU CI
- PR #1040: Update version of numba in development conda yaml files
- PR #1043: Updates to accomodate cuDF python code reorganization
- PR #1044: Remove nvidia driver installation from ci/cpu/build.sh
- PR #991: Barnes Hut TSNE Memory Issue Fixes
- PR #1075: Pinning Dask version for consistent CI results
- PR #990: Barnes Hut TSNE Memory Issue Fixes
- PR #1066: Using proper set of workers to destroy nccl comms
- PR #1072: Remove pip requirements and setup
- PR #1074: Fix flake8 CI style check
- PR #1087: Accuracy improvement for sqrt/log in RF max_feature
- PR #1088: Change straggling numba python allocations to use RMM
- PR #1106: Pinning Distributed version to match Dask for consistent CI results
- PR #1116: TSNE CUDA 10.1 Bug Fixes
- PR #1132: DBSCAN Batching Bug Fix
- PR #1162: DASK RF random seed bug fix
- PR #1164: Fix check_dtype arg handling for input_to_dev_array
- PR #1171: SVM prediction bug fix
- PR #1177: Update dask and distributed to 2.5
- PR #1204: Fix SVM crash on Turing
- PR #1199: Replaced sprintf() with snprintf() in THROW()
- PR #1205: Update dask-cuda in yml envs
- PR #1211: Fixing Dask k-means transform bug and adding test
- PR #1236: Improve fix for SMO solvers potential crash on Turing
- PR #1251: Disable compiler optimization for CUDA 10.1 for distance prims
- PR #1260: Small bugfix for major conversion in input_utils
- PR #1276: Fix float64 prediction crash in test_random_forest

# cuML 0.9.0 (21 Aug 2019)

## New Features

- PR #894: Convert RF to treelite format
- PR #826: Jones transformation of params for ARIMA models timeSeries ml-prim
- PR #697: Silhouette Score metric ml-prim
- PR #674: KL Divergence metric ml-prim
- PR #787: homogeneity, completeness and v-measure metrics ml-prim
- PR #711: Mutual Information metric ml-prim
- PR #724: Entropy metric ml-prim
- PR #766: Expose score method based on inertia for KMeans
- PR #823: prims: cluster dispersion metric
- PR #816: Added inverse_transform() for LabelEncoder
- PR #789: prims: sampling without replacement
- PR #813: prims: Col major istance prim
- PR #635: Random Forest & Decision Tree Regression (Single-GPU)
- PR #819: Forest Inferencing Library (FIL)
- PR #829: C++: enable nvtx ranges
- PR #835: Holt-Winters algorithm
- PR #837: treelite for decision forest exchange format
- PR #871: Wrapper for FIL
- PR #870: make_blobs python function
- PR #881: wrappers for accuracy_score and adjusted_rand_score functions
- PR #840: Dask RF classification and regression
- PR #870: make_blobs python function
- PR #879: import of treelite models to FIL
- PR #892: General Gram matrices prim
- PR #883: Adding MNMG Kmeans
- PR #930: Dask RF
- PR #882: TSNE - T-Distributed Stochastic Neighbourhood Embedding
- PR #624: Internals API & Graph Based Dimensionality Reductions Callback
- PR #926: Wrapper for FIL
- PR #994: Adding MPI comm impl for testing / benchmarking MNMG CUDA
- PR #960: Enable using libcumlprims for MG algorithms/prims

## Improvements
- PR #822: build: build.sh update to club all make targets together
- PR #807: Added development conda yml files
- PR #840: Require cmake >= 3.14
- PR #832: Stateless Decision Tree and Random Forest API
- PR #857: Small modifications to comms for utilizing IB w/ Dask
- PR #851: Random forest Stateless API wrappers
- PR #865: High Performance RF
- PR #895: Pretty prints arguments!
- PR #920: Add an empty marker kernel for tracing purposes
- PR #915: syncStream added to cumlCommunicator
- PR #922: Random Forest support in FIL
- PR #911: Update headers to credit CannyLabs BH TSNE implementation
- PR #918: Streamline CUDA_REL environment variable
- PR #924: kmeans: updated APIs to be stateless, refactored code for mnmg support
- PR #950: global_bias support in FIL
- PR #773: Significant improvements to input checking of all classes and common input API for Python
- PR #957: Adding docs to RF & KMeans MNMG. Small fixes for release
- PR #965: Making dask-ml a hard dependency
- PR #976: Update api.rst for new 0.9 classes
- PR #973: Use cudaDeviceGetAttribute instead of relying on cudaDeviceProp object being passed
- PR #978: Update README for 0.9
- PR #1009: Fix references to notebooks-contrib
- PR #1015: Ability to control the number of internal streams in cumlHandle_impl via cumlHandle
- PR #1175: Add more modules to docs ToC

## Bug Fixes

- PR #923: Fix misshapen level/trend/season HoltWinters output
- PR #831: Update conda package dependencies to cudf 0.9
- PR #772: Add missing cython headers to SGD and CD
- PR #849: PCA no attribute trans_input_ transform bug fix
- PR #869: Removing incorrect information from KNN Docs
- PR #885: libclang installation fix for GPUCI
- PR #896: Fix typo in comms build instructions
- PR #921: Fix build scripts using incorrect cudf version
- PR #928: TSNE Stability Adjustments
- PR #934: Cache cudaDeviceProp in cumlHandle for perf reasons
- PR #932: Change default param value for RF classifier
- PR #949: Fix dtype conversion tests for unsupported cudf dtypes
- PR #908: Fix local build generated file ownerships
- PR #983: Change RF max_depth default to 16
- PR #987: Change default values for knn
- PR #988: Switch to exact tsne
- PR #991: Cleanup python code in cuml.dask.cluster
- PR #996: ucx_initialized being properly set in CommsContext
- PR #1007: Throws a well defined error when mutigpu is not enabled
- PR #1018: Hint location of nccl in build.sh for CI
- PR #1022: Using random_state to make K-Means MNMG tests deterministic
- PR #1034: Fix typos and formatting issues in RF docs
- PR #1052: Fix the rows_sample dtype to float

# cuML 0.8.0 (27 June 2019)

## New Features

- PR #652: Adjusted Rand Index metric ml-prim
- PR #679: Class label manipulation ml-prim
- PR #636: Rand Index metric ml-prim
- PR #515: Added Random Projection feature
- PR #504: Contingency matrix ml-prim
- PR #644: Add train_test_split utility for cuDF dataframes
- PR #612: Allow Cuda Array Interface, Numba inputs and input code refactor
- PR #641: C: Separate C-wrapper library build to generate libcuml.so
- PR #631: Add nvcategory based ordinal label encoder
- PR #681: Add MBSGDClassifier and MBSGDRegressor classes around SGD
- PR #705: Quasi Newton solver and LogisticRegression Python classes
- PR #670: Add test skipping functionality to build.sh
- PR #678: Random Forest Python class
- PR #684: prims: make_blobs primitive
- PR #673: prims: reduce cols by key primitive
- PR #812: Add cuML Communications API & consolidate Dask cuML

## Improvements

- PR #597: C++ cuML and ml-prims folder refactor
- PR #590: QN Recover from numeric errors
- PR #482: Introduce cumlHandle for pca and tsvd
- PR #573: Remove use of unnecessary cuDF column and series copies
- PR #601: Cython PEP8 cleanup and CI integration
- PR #596: Introduce cumlHandle for ols and ridge
- PR #579: Introduce cumlHandle for cd and sgd, and propagate C++ errors in cython level for cd and sgd
- PR #604: Adding cumlHandle to kNN, spectral methods, and UMAP
- PR #616: Enable clang-format for enforcing coding style
- PR #618: CI: Enable copyright header checks
- PR #622: Updated to use 0.8 dependencies
- PR #626: Added build.sh script, updated CI scripts and documentation
- PR #633: build: Auto-detection of GPU_ARCHS during cmake
- PR #650: Moving brute force kNN to prims. Creating stateless kNN API.
- PR #662: C++: Bulk clang-format updates
- PR #671: Added pickle pytests and correct pickling of Base class
- PR #675: atomicMin/Max(float, double) with integer atomics and bit flipping
- PR #677: build: 'deep-clean' to build.sh to clean faiss build as well
- PR #683: Use stateless c++ API in KNN so that it can be pickled properly
- PR #686: Use stateless c++ API in UMAP so that it can be pickled properly
- PR #695: prims: Refactor pairwise distance
- PR #707: Added stress test and updated documentation for RF
- PR #701: Added emacs temporary file patterns to .gitignore
- PR #606: C++: Added tests for host_buffer and improved device_buffer and host_buffer implementation
- PR #726: Updated RF docs and stress test
- PR #730: Update README and RF docs for 0.8
- PR #744: Random projections generating binomial on device. Fixing tests.
- PR #741: Update API docs for 0.8
- PR #754: Pickling of UMAP/KNN
- PR #753: Made PCA and TSVD picklable
- PR #746: LogisticRegression and QN API docstrings
- PR #820: Updating DEVELOPER GUIDE threading guidelines

## Bug Fixes
- PR #584: Added missing virtual destructor to deviceAllocator and hostAllocator
- PR #620: C++: Removed old unit-test files in ml-prims
- PR #627: C++: Fixed dbscan crash issue filed in 613
- PR #640: Remove setuptools from conda run dependency
- PR #646: Update link in contributing.md
- PR #649: Bug fix to LinAlg::reduce_rows_by_key prim filed in issue #648
- PR #666: fixes to gitutils.py to resolve both string decode and handling of uncommitted files
- PR #676: Fix template parameters in `bernoulli()` implementation.
- PR #685: Make CuPy optional to avoid nccl conda package conflicts
- PR #687: prims: updated tolerance for reduce_cols_by_key unit-tests
- PR #689: Removing extra prints from NearestNeighbors cython
- PR #718: Bug fix for DBSCAN and increasing batch size of sgd
- PR #719: Adding additional checks for dtype of the data
- PR #736: Bug fix for RF wrapper and .cu print function
- PR #547: Fixed issue if C++ compiler is specified via CXX during configure.
- PR #759: Configure Sphinx to render params correctly
- PR #762: Apply threshold to remove flakiness of UMAP tests.
- PR #768: Fixing memory bug from stateless refactor
- PR #782: Nearest neighbors checking properly whether memory should be freed
- PR #783: UMAP was using wrong size for knn computation
- PR #776: Hotfix for self.variables in RF
- PR #777: Fix numpy input bug
- PR #784: Fix jit of shuffle_idx python function
- PR #790: Fix rows_sample input type for RF
- PR #793: Fix for dtype conversion utility for numba arrays without cupy installed
- PR #806: Add a seed for sklearn model in RF test file
- PR #843: Rf quantile fix

# cuML 0.7.0 (10 May 2019)

## New Features

- PR #405: Quasi-Newton GLM Solvers
- PR #277: Add row- and column-wise weighted mean primitive
- PR #424: Add a grid-sync struct for inter-block synchronization
- PR #430: Add R-Squared Score to ml primitives
- PR #463: Add matrix gather to ml primitives
- PR #435: Expose cumlhandle in cython + developer guide
- PR #455: Remove default-stream arguement across ml-prims and cuML
- PR #375: cuml cpp shared library renamed to libcuml++.so
- PR #460: Random Forest & Decision Trees (Single-GPU, Classification)
- PR #491: Add doxygen build target for ml-prims
- PR #505: Add R-Squared Score to python interface
- PR #507: Add coordinate descent for lasso and elastic-net
- PR #511: Add a minmax ml-prim
- PR #516: Added Trustworthiness score feature
- PR #520: Add local build script to mimic gpuCI
- PR #503: Add column-wise matrix sort primitive
- PR #525: Add docs build script to cuML
- PR #528: Remove current KMeans and replace it with a new single GPU implementation built using ML primitives

## Improvements

- PR #481: Refactoring Quasi-Newton to use cumlHandle
- PR #467: Added validity check on cumlHandle_t
- PR #461: Rewrote permute and added column major version
- PR #440: README updates
- PR #295: Improve build-time and the interface e.g., enable bool-OutType, for distance()
- PR #390: Update docs version
- PR #272: Add stream parameters to cublas and cusolver wrapper functions
- PR #447: Added building and running mlprims tests to CI
- PR #445: Lower dbscan memory usage by computing adjacency matrix directly
- PR #431: Add support for fancy iterator input types to LinAlg::reduce_rows_by_key
- PR #394: Introducing cumlHandle API to dbscan and add example
- PR #500: Added CI check for black listed CUDA Runtime API calls
- PR #475: exposing cumlHandle for dbscan from python-side
- PR #395: Edited the CONTRIBUTING.md file
- PR #407: Test files to run stress, correctness and unit tests for cuml algos
- PR #512: generic copy method for copying buffers between device/host
- PR #533: Add cudatoolkit conda dependency
- PR #524: Use cmake find blas and find lapack to pass configure options to faiss
- PR #527: Added notes on UMAP differences from reference implementation
- PR #540: Use latest release version in update-version CI script
- PR #552: Re-enable assert in kmeans tests with xfail as needed
- PR #581: Add shared memory fast col major to row major function back with bound checks
- PR #592: More efficient matrix copy/reverse methods
- PR #721: Added pickle tests for DBSCAN and Random Projections

## Bug Fixes

- PR #334: Fixed segfault in `ML::cumlHandle_impl::destroyResources`
- PR #349: Developer guide clarifications for cumlHandle and cumlHandle_impl
- PR #398: Fix CI scripts to allow nightlies to be uploaded
- PR #399: Skip PCA tests to allow CI to run with driver 418
- PR #422: Issue in the PCA tests was solved and CI can run with driver 418
- PR #409: Add entry to gitmodules to ignore build artifacts
- PR #412: Fix for svdQR function in ml-prims
- PR #438: Code that depended on FAISS was building everytime.
- PR #358: Fixed an issue when switching streams on MLCommon::device_buffer and MLCommon::host_buffer
- PR #434: Fixing bug in CSR tests
- PR #443: Remove defaults channel from ci scripts
- PR #384: 64b index arithmetic updates to the kernels inside ml-prims
- PR #459: Fix for runtime library path of pip package
- PR #464: Fix for C++11 destructor warning in qn
- PR #466: Add support for column-major in LinAlg::*Norm methods
- PR #465: Fixing deadlock issue in GridSync due to consecutive sync calls
- PR #468: Fix dbscan example build failure
- PR #470: Fix resource leakage in Kalman filter python wrapper
- PR #473: Fix gather ml-prim test for change in rng uniform API
- PR #477: Fixes default stream initialization in cumlHandle
- PR #480: Replaced qn_fit() declaration with #include of file containing definition to fix linker error
- PR #495: Update cuDF and RMM versions in GPU ci test scripts
- PR #499: DEVELOPER_GUIDE.md: fixed links and clarified ML::detail::streamSyncer example
- PR #506: Re enable ml-prim tests in CI
- PR #508: Fix for an error with default argument in LinAlg::meanSquaredError
- PR #519: README.md Updates and adding BUILD.md back
- PR #526: Fix the issue of wrong results when fit and transform of PCA are called separately
- PR #531: Fixing missing arguments in updateDevice() for RF
- PR #543: Exposing dbscan batch size through cython API and fixing broken batching
- PR #551: Made use of ZLIB_LIBRARIES consistent between ml_test and ml_mg_test
- PR #557: Modified CI script to run cuML tests before building mlprims and removed lapack flag
- PR #578: Updated Readme.md to add lasso and elastic-net
- PR #580: Fixing cython garbage collection bug in KNN
- PR #577: Use find libz in prims cmake
- PR #594: fixed cuda-memcheck mean_center test failures


# cuML 0.6.1 (09 Apr 2019)

## Bug Fixes

- PR #462 Runtime library path fix for cuML pip package


# cuML 0.6.0 (22 Mar 2019)

## New Features

- PR #249: Single GPU Stochastic Gradient Descent for linear regression, logistic regression, and linear svm with L1, L2, and elastic-net penalties.
- PR #247: Added "proper" CUDA API to cuML
- PR #235: NearestNeighbors MG Support
- PR #261: UMAP Algorithm
- PR #290: NearestNeighbors numpy MG Support
- PR #303: Reusable spectral embedding / clustering
- PR #325: Initial support for single process multi-GPU OLS and tSVD
- PR #271: Initial support for hyperparameter optimization with dask for many models

## Improvements

- PR #144: Dockerfile update and docs for LinearRegression and Kalman Filter.
- PR #168: Add /ci/gpu/build.sh file to cuML
- PR #167: Integrating full-n-final ml-prims repo inside cuml
- PR #198: (ml-prims) Removal of *MG calls + fixed a bug in permute method
- PR #194: Added new ml-prims for supporting LASSO regression.
- PR #114: Building faiss C++ api into libcuml
- PR #64: Using FAISS C++ API in cuML and exposing bindings through cython
- PR #208: Issue ml-common-3: Math.h: swap thrust::for_each with binaryOp,unaryOp
- PR #224: Improve doc strings for readable rendering with readthedocs
- PR #209: Simplify README.md, move build instructions to BUILD.md
- PR #218: Fix RNG to use given seed and adjust RNG test tolerances.
- PR #225: Support for generating random integers
- PR #215: Refactored LinAlg::norm to Stats::rowNorm and added Stats::colNorm
- PR #234: Support for custom output type and passing index value to main_op in *Reduction kernels
- PR #230: Refactored the cuda_utils header
- PR #236: Refactored cuml python package structure to be more sklearn like
- PR #232: Added reduce_rows_by_key
- PR #246: Support for 2 vectors in the matrix vector operator
- PR #244: Fix for single GPU OLS and Ridge to support one column training data
- PR #271: Added get_params and set_params functions for linear and ridge regression
- PR #253: Fix for issue #250-reduce_rows_by_key failed memcheck for small nkeys
- PR #269: LinearRegression, Ridge Python docs update and cleaning
- PR #322: set_params updated
- PR #237: Update build instructions
- PR #275: Kmeans use of faster gpu_matrix
- PR #288: Add n_neighbors to NearestNeighbors constructor
- PR #302: Added FutureWarning for deprecation of current kmeans algorithm
- PR #312: Last minute cleanup before release
- PR #315: Documentation updating and enhancements
- PR #330: Added ignored argument to pca.fit_transform to map to sklearn's implemenation
- PR #342: Change default ABI to ON
- PR #572: Pulling DBSCAN components into reusable primitives


## Bug Fixes

- PR #193: Fix AttributeError in PCA and TSVD
- PR #211: Fixing inconsistent use of proper batch size calculation in DBSCAN
- PR #202: Adding back ability for users to define their own BLAS
- PR #201: Pass CMAKE CUDA path to faiss/configure script
- PR #200 Avoid using numpy via cimport in KNN
- PR #228: Bug fix: LinAlg::unaryOp with 0-length input
- PR #279: Removing faiss-gpu references in README
- PR #321: Fix release script typo
- PR #327: Update conda requirements for version 0.6 requirements
- PR #352: Correctly calculating numpy chunk sizing for kNN
- PR #345: Run python import as part of package build to trigger compilation
- PR #347: Lowering memory usage of kNN.
- PR #355: Fixing issues with very large numpy inputs to SPMG OLS and tSVD.
- PR #357: Removing FAISS requirement from README
- PR #362: Fix for matVecOp crashing on large input sizes
- PR #366: Index arithmetic issue fix with TxN_t class
- PR #376: Disabled kmeans tests since they are currently too sensitive (see #71)
- PR #380: Allow arbitrary data size on ingress for numba_utils.row_matrix
- PR #385: Fix for long import cuml time in containers and fix for setup_pip
- PR #630: Fixing a missing kneighbors in nearest neighbors python proxy

# cuML 0.5.1 (05 Feb 2019)

## Bug Fixes

- PR #189 Avoid using numpy via cimport to prevent ABI issues in Cython compilation


# cuML 0.5.0 (28 Jan 2019)

## New Features

- PR #66: OLS Linear Regression
- PR #44: Distance calculation ML primitives
- PR #69: Ridge (L2 Regularized) Linear Regression
- PR #103: Linear Kalman Filter
- PR #117: Pip install support
- PR #64: Device to device support from cuML device pointers into FAISS

## Improvements

- PR #56: Make OpenMP optional for building
- PR #67: Github issue templates
- PR #44: Refactored DBSCAN to use ML primitives
- PR #91: Pytest cleanup and sklearn toyset datasets based pytests for kmeans and dbscan
- PR #75: C++ example to use kmeans
- PR #117: Use cmake extension to find any zlib installed in system
- PR #94: Add cmake flag to set ABI compatibility
- PR #139: Move thirdparty submodules to root and add symlinks to new locations
- PR #151: Replace TravisCI testing and conda pkg builds with gpuCI
- PR #164: Add numba kernel for faster column to row major transform
- PR #114: Adding FAISS to cuml build

## Bug Fixes

- PR #48: CUDA 10 compilation warnings fix
- PR #51: Fixes to Dockerfile and docs for new build system
- PR #72: Fixes for GCC 7
- PR #96: Fix for kmeans stack overflow with high number of clusters
- PR #105: Fix for AttributeError in kmeans fit method
- PR #113: Removed old  glm python/cython files
- PR #118: Fix for AttributeError in kmeans predict method
- PR #125: Remove randomized solver option from PCA python bindings


# cuML 0.4.0 (05 Dec 2018)

## New Features

## Improvements

- PR #42: New build system: separation of libcuml.so and cuml python package
- PR #43: Added changelog.md

## Bug Fixes


# cuML 0.3.0 (30 Nov 2018)

## New Features

- PR #33: Added ability to call cuML algorithms using numpy arrays

## Improvements

- PR #24: Fix references of python package from cuML to cuml and start using versioneer for better versioning
- PR #40: Added support for refactored cuDF 0.3.0, updated Conda files
- PR #33: Major python test cleaning, all tests pass with cuDF 0.2.0 and 0.3.0. Preparation for new build system
- PR #34: Updated batch count calculation logic in DBSCAN
- PR #35: Beginning of DBSCAN refactor to use cuML mlprims and general improvements

## Bug Fixes

- PR #30: Fixed batch size bug in DBSCAN that caused crash. Also fixed various locations for potential integer overflows
- PR #28: Fix readthedocs build documentation
- PR #29: Fix pytests for cuml name change from cuML
- PR #33: Fixed memory bug that would cause segmentation faults due to numba releasing memory before it was used. Also fixed row major/column major bugs for different algorithms
- PR #36: Fix kmeans gtest to use device data
- PR #38: cuda\_free bug removed that caused google tests to sometimes pass and sometimes fail randomly
- PR #39: Updated cmake to correctly link with CUDA libraries, add CUDA runtime linking and include source files in compile target

# cuML 0.2.0 (02 Nov 2018)

## New Features

- PR #11: Kmeans algorithm added
- PR #7: FAISS KNN wrapper added
- PR #21: Added Conda install support

## Improvements

- PR #15: Added compatibility with cuDF (from prior pyGDF)
- PR #13: Added FAISS to Dockerfile
- PR #21: Added TravisCI build system for CI and Conda builds

## Bug Fixes

- PR #4: Fixed explained variance bug in TSVD
- PR #5: Notebook bug fixes and updated results


# cuML 0.1.0

Initial release including PCA, TSVD, DBSCAN, ml-prims and cython wrappers<|MERGE_RESOLUTION|>--- conflicted
+++ resolved
@@ -15,11 +15,8 @@
 - PR #1972: updates to our flow to use conda-forge's clang and clang-tools packages
 - PR #1974: Reduce ARIMA testing time
 - PR #1984: Enable Ninja build
-<<<<<<< HEAD
 - PR #2016: Add capability to setup.py and build.sh to fully clean all cython build files and artifacts
-=======
 - PR #2019: Enable doxygen build in our nightly doc build CI script
->>>>>>> 285b5ce1
 - PR #1996: Cythonize in parallel
 - PR #2031: Encapsulating UCX-py interactions in singleton
 - PR #2029: Add C++ ARIMA log-likelihood benchmark
