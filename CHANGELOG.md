# cuML 0.13.0 (Date TBD)

## New Features
- PR #1777: Python bindings for entropy
- PR #1742: Mean squared error implementation with cupy
- PR #1766: Mean absolute error implementation with cupy
- PR #1766: Mean squared log error implementation with cupy
- PR #1635: cuML Array shim and configurable output added to cluster methods
- PR #1586: Seasonal ARIMA
- PR #1683: cuml.dask make_regression
- PR #1689: Add framework for cuML Dask serializers
- PR #1709: Add `decision_function()` and `predict_proba()` for LogisticRegression
- PR #1714: Add `print_env.sh` file to gather important environment details
- PR #1750: LinearRegression CumlArray for configurable output
- PR #1767: Single GPU decomposition models configurable output
- PR #1778: Make cuML Handle picklable
- PR #1738: cuml.dask refactor beginning and dask array input option for OLS, Ridge and KMeans

## Improvements
- PR #1644: Add `predict_proba()` for FIL binary classifier
- PR #1620: Pickling tests now automatically finds all model classes inheriting from cuml.Base
- PR #1637: Update to newer treelite version with XGBoost 1.0 compatibility
- PR #1632: Fix MBSGD models inheritance, they now inherits from cuml.Base
- PR #1628: Remove submodules from cuML
- PR #1755: Expose the build_treelite function for python
- PR #1649: Add the fil_sparse_format variable option to RF API
- PR #1647: storage_type=AUTO uses SPARSE for large models
- PR #1668: Update the warning statement thrown in RF when the seed is set but n_streams is not 1
- PR #1662: use of direct cusparse calls for coo2csr, instead of depending on nvgraph
- PR #1747: C++: dbscan performance improvements and cleanup
- PR #1697: Making trustworthiness batchable and using proper workspace
- PR #1721: Improving UMAP pytests
- PR #1717: Call `rmm_cupy_allocator` for CuPy allocations
- PR #1718: Import `using_allocator` from `cupy.cuda`
- PR #1723: Update RF Classifier to throw an exception for multi-class pickling
- PR #1726: Decorator to allocate CuPy arrays with RMM
- PR #1719: UMAP random seed reproducibility
- PR #1748: Test serializing `CumlArray` objects
- PR #1776: Refactoring pca/tsvd distributed
- PR #1762: Update CuPy requirement to 7
- PR #1768: C++: Different input and output types for add and subtract prims
- PR #1812: C++: bench: UMAP benchmark cases added
- PR #1795: Add capability to build CumlArray from bytearray/memoryview objects
- PR #1816: Add ARIMA notebook

## Bug Fixes
- PR #1833: Fix depth issue in shallow RF regression estimators
- PR #1770: Warn that KalmanFilter is deprecated
- PR #1775: Allow CumlArray to work with inputs that have no 'strides' in array interface
- PR #1594: Train-test split is now reproducible
- PR #1590: Fix destination directory structure for run-clang-format.py
- PR #1611: Fixing pickling errors for KNN classifier and regressor
- PR #1617: Fixing pickling issues for SVC and SVR
- PR #1634: Fix title in KNN docs
- PR #1627: Adding a check for multi-class data in RF classification
- PR #1654: Skip treelite patch if its already been applied
- PR #1661: Fix nvstring variable name
- PR #1673: Using struct for caching dlsym state in communicator
- PR #1659: TSNE - introduce 'convert_dtype' and refactor class attr 'Y' to 'embedding_'
- PR #1672: Solver 'svd' in Linear and Ridge Regressors when n_cols=1
- PR #1670: Lasso & ElasticNet - cuml Handle added
- PR #1671: Update for accessing cuDF Series pointer
- PR #1652: Support XGBoost 1.0+ models in FIL
- PR #1702: Fix LightGBM-FIL validation test
- PR #1701: test_score kmeans test passing with newer cupy version
- PR #1706: Remove multi-class bug from QuasiNewton
- PR #1699: Limit CuPy to <7.2 temporarily
- PR #1708: Correctly deallocate cuML handles in Cython
- PR #1730: Fixes to KF for test stability (mainly in CUDA 10.2)
- PR #1729: Fixing naive bayes UCX serialization problem in fit()
- PR #1749: bug fix rf classifier/regressor on seg fault in bench
- PR #1751: Updated RF documentation
- PR #1765: Update the checks for using RF GPU predict
- PR #1787: C++: unit-tests to check for RF accuracy. As well as a bug fix to improve RF accuracy
- PR #1793: Updated fil pyx to solve memory leakage issue
- PR #1810: Quickfix - chunkage in dask make_regression
- PR #1842: DistributedDataHandler not properly setting 'multiple'
<<<<<<< HEAD
- PR #1849: Critical fix in ARIMA initial estimate
=======
- PR #1851: Fix for cuDF behavior change for multidimensional arrays
>>>>>>> aa63e3e7

# cuML 0.12.0 (Date TBD)

## New Features
- PR #1483: prims: Fused L2 distance and nearest-neighbor prim
- PR #1494: bench: ml-prims benchmark
- PR #1514: bench: Fused L2 NN prim benchmark
- PR #1411: Cython side of MNMG OLS
- PR #1520: Cython side of MNMG Ridge Regression
- PR #1516: Suppor Vector Regression (epsilon-SVR)

## Improvements
- PR #1638: Update cuml/docs/README.md
- PR #1468: C++: updates to clang format flow to make it more usable among devs
- PR #1473: C++: lazy initialization of "costly" resources inside cumlHandle
- PR #1443: Added a new overloaded GEMM primitive
- PR #1489: Enabling deep trees using Gather tree builder
- PR #1463: Update FAISS submodule to 1.6.1
- PR #1488: Add codeowners
- PR #1432: Row-major (C-style) GPU arrays for benchmarks
- PR #1490: Use dask master instead of conda package for testing
- PR #1375: Naive Bayes & Distributed Naive Bayes
- PR #1377: Add GPU array support for FIL benchmarking
- PR #1493: kmeans: add tiling support for 1-NN computation and use fusedL2-1NN prim for L2 distance metric
- PR #1532: Update CuPy to >= 6.6 and allow 7.0
- PR #1528: Re-enabling KNN using dynamic library loading for UCX in communicator
- PR #1545: Add conda environment version updates to ci script
- PR #1541: Updates for libcudf++ Python refactor
- PR #1555: FIL-SKL, an SKLearn-based benchmark for FIL
- PR #1537: Improve pickling and scoring suppport for many models to support hyperopt
- PR #1551: Change custom kernel to cupy for col/row order transform
- PR #1533: C++: interface header file separation for SVM
- PR #1560: Helper function to allocate all new CuPy arrays with RMM memory management
- PR #1570: Relax nccl in conda recipes to >=2.4 (matching CI)
- PR #1578: Add missing function information to the cuML documenataion
- PR #1584: Add has_scipy utility function for runtime check
- PR #1583: API docs updates for 0.12
- PR #1591: Updated FIL documentation

## Bug Fixes
- PR #1470: Documentation: add make_regression, fix ARIMA section
- PR #1482: Updated the code to remove sklearn from the mbsgd stress test
- PR #1491: Update dev environments for 0.12
- PR #1512: Updating setup_cpu() in SpeedupComparisonRunner
- PR #1498: Add build.sh to code owners
- PR #1505: cmake: added correct dependencies for prims-bench build
- PR #1534: Removed TODO comment in create_ucp_listeners()
- PR #1548: Fixing umap extra unary op in knn graph
- PR #1547: Fixing MNMG kmeans score. Fixing UMAP pickling before fit(). Fixing UMAP test failures.
- PR #1557: Increasing threshold for kmeans score
- PR #1562: Increasing threshold even higher
- PR #1564: Fixed a typo in function cumlMPICommunicator_impl::syncStream
- PR #1569: Remove Scikit-learn exception and depedenncy in SVM
- PR #1575: Add missing dtype parameter in call to strides to order for CuPy 6.6 code path
- PR #1574: Updated the init file to include SVM
- PR #1589: Fixing the default value for RF and updating mnmg predict to accept cudf
- PR #1601: Fixed wrong datatype used in knn voting kernel

# cuML 0.11.0 (11 Dec 2019)

## New Features

- PR #1295: Cython side of MNMG PCA
- PR #1218: prims: histogram prim
- PR #1129: C++: Separate include folder for C++ API distribution
- PR #1282: OPG KNN MNMG Code (disabled for 0.11)
- PR #1242: Initial implementation of FIL sparse forests
- PR #1194: Initial ARIMA time-series modeling support.
- PR #1286: Importing treelite models as FIL sparse forests
- PR #1285: Fea minimum impurity decrease RF param
- PR #1301: Add make_regression to generate regression datasets
- PR #1322: RF pickling using treelite, protobuf and FIL
- PR #1332: Add option to cuml.dask make_blobs to produce dask array
- PR #1307: Add RF regression benchmark
- PR #1327: Update the code to build treelite with protobuf
- PR #1289: Add Python benchmarking support for FIL
- PR #1371: Cython side of MNMG tSVD
- PR #1386: Expose SVC decision function value

## Improvements
- PR #1170: Use git to clone subprojects instead of git submodules
- PR #1239: Updated the treelite version
- PR #1225: setup.py clone dependencies like cmake and correct include paths
- PR #1224: Refactored FIL to prepare for sparse trees
- PR #1249: Include libcuml.so C API in installed targets
- PR #1259: Conda dev environment updates and use libcumlprims current version in CI
- PR #1277: Change dependency order in cmake for better printing at compile time
- PR #1264: Add -s flag to GPU CI pytest for better error printing
- PR #1271: Updated the Ridge regression documentation
- PR #1283: Updated the cuMl docs to include MBSGD and adjusted_rand_score
- PR #1300: Lowercase parameter versions for FIL algorithms
- PR #1312: Update CuPy to version 6.5 and use conda-forge channel
- PR #1336: Import SciKit-Learn models into FIL
- PR #1314: Added options needed for ASVDb output (CUDA ver, etc.), added option
  to select algos
- PR #1335: Options to print available algorithms and datasets
  in the Python benchmark
- PR #1338: Remove BUILD_ABI references in CI scripts
- PR #1340: Updated unit tests to uses larger dataset
- PR #1351: Build treelite temporarily for GPU CI testing of FIL Scikit-learn
  model importing
- PR #1367: --test-split benchmark parameter for train-test split
- PR #1360: Improved tests for importing SciKit-Learn models into FIL
- PR #1368: Add --num-rows benchmark command line argument
- PR #1351: Build treelite temporarily for GPU CI testing of FIL Scikit-learn model importing
- PR #1366: Modify train_test_split to use CuPy and accept device arrays
- PR #1258: Documenting new MPI communicator for multi-node multi-GPU testing
- PR #1345: Removing deprecated should_downcast argument
- PR #1362: device_buffer in UMAP + Sparse prims
- PR #1376: AUTO value for FIL algorithm
- PR #1408: Updated pickle tests to delete the pre-pickled model to prevent pointer leakage
- PR #1357: Run benchmarks multiple times for CI
- PR #1382: ARIMA optimization: move functions to C++ side
- PR #1392: Updated RF code to reduce duplication of the code
- PR #1444: UCX listener running in its own isolated thread
- PR #1445: Improved performance of FIL sparse trees
- PR #1431: Updated API docs
- PR #1441: Remove unused CUDA conda labels
- PR #1439: Match sklearn 0.22 default n_estimators for RF and fix test errors
- PR #1461: Add kneighbors to API docs

## Bug Fixes
- PR #1281: Making rng.h threadsafe
- PR #1212: Fix cmake git cloning always running configure in subprojects
- PR #1261: Fix comms build errors due to cuml++ include folder changes
- PR #1267: Update build.sh for recent change of building comms in main CMakeLists
- PR #1278: Removed incorrect overloaded instance of eigJacobi
- PR #1302: Updates for numba 0.46
- PR #1313: Updated the RF tests to set the seed and n_streams
- PR #1319: Using machineName arg passed in instead of default for ASV reporting
- PR #1326: Fix illegal memory access in make_regression (bounds issue)
- PR #1330: Fix C++ unit test utils for better handling of differences near zero
- PR #1342: Fix to prevent memory leakage in Lasso and ElasticNet
- PR #1337: Fix k-means init from preset cluster centers
- PR #1354: Fix SVM gamma=scale implementation
- PR #1344: Change other solver based methods to create solver object in init
- PR #1373: Fixing a few small bugs in make_blobs and adding asserts to pytests
- PR #1361: Improve SMO error handling
- PR #1384: Lower expectations on batched matrix tests to prevent CI failures
- PR #1380: Fix memory leaks in ARIMA
- PR #1391: Lower expectations on batched matrix tests even more
- PR #1394: Warning added in svd for cuda version 10.1
- PR #1407: Resolved RF predict issues and updated RF docstring
- PR #1401: Patch for lbfgs solver for logistic regression with no l1 penalty
- PR #1416: train_test_split numba and rmm device_array output bugfix
- PR #1419: UMAP pickle tests are using wrong n_neighbors value for trustworthiness
- PR #1438: KNN Classifier to properly return Dataframe with Dataframe input
- PR #1425: Deprecate seed and use random_state similar to Scikit-learn in train_test_split
- PR #1458: Add joblib as an explicit requirement
- PR #1474: Defer knn mnmg to 0.12 nightly builds and disable ucx-py dependency

# cuML 0.10.0 (16 Oct 2019)

## New Features
- PR #1148: C++ benchmark tool for c++/CUDA code inside cuML
- PR #1071: Selective eigen solver of cuSolver
- PR #1073: Updating RF wrappers to use FIL for GPU accelerated prediction
- PR #1104: CUDA 10.1 support
- PR #1113: prims: new batched make-symmetric-matrix primitive
- PR #1112: prims: new batched-gemv primitive
- PR #855: Added benchmark tools
- PR #1149 Add YYMMDD to version tag for nightly conda packages
- PR #892: General Gram matrices prim
- PR #912: Support Vector Machine
- PR #1274: Updated the RF score function to use GPU predict

## Improvements
- PR #961: High Peformance RF; HIST algo
- PR #1028: Dockerfile updates after dir restructure. Conda env yaml to add statsmodels as a dependency
- PR #1047: Consistent OPG interface for kmeans, based on internal libcumlprims update
- PR #763: Add examples to train_test_split documentation
- PR #1093: Unified inference kernels for different FIL algorithms
- PR #1076: Paying off some UMAP / Spectral tech debt.
- PR #1086: Ensure RegressorMixin scorer uses device arrays
- PR #1110: Adding tests to use default values of parameters of the models
- PR #1108: input_to_host_array function in input_utils for input processing to host arrays
- PR #1114: K-means: Exposing useful params, removing unused params, proxying params in Dask
- PR #1138: Implementing ANY_RANK semantics on irecv
- PR #1142: prims: expose separate InType and OutType for unaryOp and binaryOp
- PR #1115: Moving dask_make_blobs to cuml.dask.datasets. Adding conversion to dask.DataFrame
- PR #1136: CUDA 10.1 CI updates
- PR #1135: K-means: add boundary cases for kmeans||, support finer control with convergence
- PR #1163: Some more correctness improvements. Better verbose printing
- PR #1165: Adding except + in all remaining cython
- PR #1186: Using LocalCUDACluster Pytest fixture
- PR #1173: Docs: Barnes Hut TSNE documentation
- PR #1176: Use new RMM API based on Cython
- PR #1219: Adding custom bench_func and verbose logging to cuml.benchmark
- PR #1247: Improved MNMG RF error checking

## Bug Fixes

- PR #1231: RF respect number of cuda streams from cuml handle
- PR #1230: Rf bugfix memleak in regression
- PR #1208: compile dbscan bug
- PR #1016: Use correct libcumlprims version in GPU CI
- PR #1040: Update version of numba in development conda yaml files
- PR #1043: Updates to accomodate cuDF python code reorganization
- PR #1044: Remove nvidia driver installation from ci/cpu/build.sh
- PR #991: Barnes Hut TSNE Memory Issue Fixes
- PR #1075: Pinning Dask version for consistent CI results
- PR #990: Barnes Hut TSNE Memory Issue Fixes
- PR #1066: Using proper set of workers to destroy nccl comms
- PR #1072: Remove pip requirements and setup
- PR #1074: Fix flake8 CI style check
- PR #1087: Accuracy improvement for sqrt/log in RF max_feature
- PR #1088: Change straggling numba python allocations to use RMM
- PR #1106: Pinning Distributed version to match Dask for consistent CI results
- PR #1116: TSNE CUDA 10.1 Bug Fixes
- PR #1132: DBSCAN Batching Bug Fix
- PR #1162: DASK RF random seed bug fix
- PR #1164: Fix check_dtype arg handling for input_to_dev_array
- PR #1171: SVM prediction bug fix
- PR #1177: Update dask and distributed to 2.5
- PR #1204: Fix SVM crash on Turing
- PR #1199: Replaced sprintf() with snprintf() in THROW()
- PR #1205: Update dask-cuda in yml envs
- PR #1211: Fixing Dask k-means transform bug and adding test
- PR #1236: Improve fix for SMO solvers potential crash on Turing
- PR #1251: Disable compiler optimization for CUDA 10.1 for distance prims
- PR #1260: Small bugfix for major conversion in input_utils
- PR #1276: Fix float64 prediction crash in test_random_forest

# cuML 0.9.0 (21 Aug 2019)

## New Features

- PR #894: Convert RF to treelite format
- PR #826: Jones transformation of params for ARIMA models timeSeries ml-prim
- PR #697: Silhouette Score metric ml-prim
- PR #674: KL Divergence metric ml-prim
- PR #787: homogeneity, completeness and v-measure metrics ml-prim
- PR #711: Mutual Information metric ml-prim
- PR #724: Entropy metric ml-prim
- PR #766: Expose score method based on inertia for KMeans
- PR #823: prims: cluster dispersion metric
- PR #816: Added inverse_transform() for LabelEncoder
- PR #789: prims: sampling without replacement
- PR #813: prims: Col major istance prim
- PR #635: Random Forest & Decision Tree Regression (Single-GPU)
- PR #819: Forest Inferencing Library (FIL)
- PR #829: C++: enable nvtx ranges
- PR #835: Holt-Winters algorithm
- PR #837: treelite for decision forest exchange format
- PR #871: Wrapper for FIL
- PR #870: make_blobs python function
- PR #881: wrappers for accuracy_score and adjusted_rand_score functions
- PR #840: Dask RF classification and regression
- PR #870: make_blobs python function
- PR #879: import of treelite models to FIL
- PR #892: General Gram matrices prim
- PR #883: Adding MNMG Kmeans
- PR #930: Dask RF
- PR #882: TSNE - T-Distributed Stochastic Neighbourhood Embedding
- PR #624: Internals API & Graph Based Dimensionality Reductions Callback
- PR #926: Wrapper for FIL
- PR #994: Adding MPI comm impl for testing / benchmarking MNMG CUDA
- PR #960: Enable using libcumlprims for MG algorithms/prims

## Improvements
- PR #822: build: build.sh update to club all make targets together
- PR #807: Added development conda yml files
- PR #840: Require cmake >= 3.14
- PR #832: Stateless Decision Tree and Random Forest API
- PR #857: Small modifications to comms for utilizing IB w/ Dask
- PR #851: Random forest Stateless API wrappers
- PR #865: High Performance RF
- PR #895: Pretty prints arguments!
- PR #920: Add an empty marker kernel for tracing purposes
- PR #915: syncStream added to cumlCommunicator
- PR #922: Random Forest support in FIL
- PR #911: Update headers to credit CannyLabs BH TSNE implementation
- PR #918: Streamline CUDA_REL environment variable
- PR #924: kmeans: updated APIs to be stateless, refactored code for mnmg support
- PR #950: global_bias support in FIL
- PR #773: Significant improvements to input checking of all classes and common input API for Python
- PR #957: Adding docs to RF & KMeans MNMG. Small fixes for release
- PR #965: Making dask-ml a hard dependency
- PR #976: Update api.rst for new 0.9 classes
- PR #973: Use cudaDeviceGetAttribute instead of relying on cudaDeviceProp object being passed
- PR #978: Update README for 0.9
- PR #1009: Fix references to notebooks-contrib
- PR #1015: Ability to control the number of internal streams in cumlHandle_impl via cumlHandle
- PR #1175: Add more modules to docs ToC

## Bug Fixes

- PR #923: Fix misshapen level/trend/season HoltWinters output
- PR #831: Update conda package dependencies to cudf 0.9
- PR #772: Add missing cython headers to SGD and CD
- PR #849: PCA no attribute trans_input_ transform bug fix
- PR #869: Removing incorrect information from KNN Docs
- PR #885: libclang installation fix for GPUCI
- PR #896: Fix typo in comms build instructions
- PR #921: Fix build scripts using incorrect cudf version
- PR #928: TSNE Stability Adjustments
- PR #934: Cache cudaDeviceProp in cumlHandle for perf reasons
- PR #932: Change default param value for RF classifier
- PR #949: Fix dtype conversion tests for unsupported cudf dtypes
- PR #908: Fix local build generated file ownerships
- PR #983: Change RF max_depth default to 16
- PR #987: Change default values for knn
- PR #988: Switch to exact tsne
- PR #991: Cleanup python code in cuml.dask.cluster
- PR #996: ucx_initialized being properly set in CommsContext
- PR #1007: Throws a well defined error when mutigpu is not enabled
- PR #1018: Hint location of nccl in build.sh for CI
- PR #1022: Using random_state to make K-Means MNMG tests deterministic
- PR #1034: Fix typos and formatting issues in RF docs
- PR #1052: Fix the rows_sample dtype to float

# cuML 0.8.0 (27 June 2019)

## New Features

- PR #652: Adjusted Rand Index metric ml-prim
- PR #679: Class label manipulation ml-prim
- PR #636: Rand Index metric ml-prim
- PR #515: Added Random Projection feature
- PR #504: Contingency matrix ml-prim
- PR #644: Add train_test_split utility for cuDF dataframes
- PR #612: Allow Cuda Array Interface, Numba inputs and input code refactor
- PR #641: C: Separate C-wrapper library build to generate libcuml.so
- PR #631: Add nvcategory based ordinal label encoder
- PR #681: Add MBSGDClassifier and MBSGDRegressor classes around SGD
- PR #705: Quasi Newton solver and LogisticRegression Python classes
- PR #670: Add test skipping functionality to build.sh
- PR #678: Random Forest Python class
- PR #684: prims: make_blobs primitive
- PR #673: prims: reduce cols by key primitive
- PR #812: Add cuML Communications API & consolidate Dask cuML

## Improvements

- PR #597: C++ cuML and ml-prims folder refactor
- PR #590: QN Recover from numeric errors
- PR #482: Introduce cumlHandle for pca and tsvd
- PR #573: Remove use of unnecessary cuDF column and series copies
- PR #601: Cython PEP8 cleanup and CI integration
- PR #596: Introduce cumlHandle for ols and ridge
- PR #579: Introduce cumlHandle for cd and sgd, and propagate C++ errors in cython level for cd and sgd
- PR #604: Adding cumlHandle to kNN, spectral methods, and UMAP
- PR #616: Enable clang-format for enforcing coding style
- PR #618: CI: Enable copyright header checks
- PR #622: Updated to use 0.8 dependencies
- PR #626: Added build.sh script, updated CI scripts and documentation
- PR #633: build: Auto-detection of GPU_ARCHS during cmake
- PR #650: Moving brute force kNN to prims. Creating stateless kNN API.
- PR #662: C++: Bulk clang-format updates
- PR #671: Added pickle pytests and correct pickling of Base class
- PR #675: atomicMin/Max(float, double) with integer atomics and bit flipping
- PR #677: build: 'deep-clean' to build.sh to clean faiss build as well
- PR #683: Use stateless c++ API in KNN so that it can be pickled properly
- PR #686: Use stateless c++ API in UMAP so that it can be pickled properly
- PR #695: prims: Refactor pairwise distance
- PR #707: Added stress test and updated documentation for RF
- PR #701: Added emacs temporary file patterns to .gitignore
- PR #606: C++: Added tests for host_buffer and improved device_buffer and host_buffer implementation
- PR #726: Updated RF docs and stress test
- PR #730: Update README and RF docs for 0.8
- PR #744: Random projections generating binomial on device. Fixing tests.
- PR #741: Update API docs for 0.8
- PR #754: Pickling of UMAP/KNN
- PR #753: Made PCA and TSVD picklable
- PR #746: LogisticRegression and QN API docstrings
- PR #820: Updating DEVELOPER GUIDE threading guidelines

## Bug Fixes
- PR #584: Added missing virtual destructor to deviceAllocator and hostAllocator
- PR #620: C++: Removed old unit-test files in ml-prims
- PR #627: C++: Fixed dbscan crash issue filed in 613
- PR #640: Remove setuptools from conda run dependency
- PR #646: Update link in contributing.md
- PR #649: Bug fix to LinAlg::reduce_rows_by_key prim filed in issue #648
- PR #666: fixes to gitutils.py to resolve both string decode and handling of uncommitted files
- PR #676: Fix template parameters in `bernoulli()` implementation.
- PR #685: Make CuPy optional to avoid nccl conda package conflicts
- PR #687: prims: updated tolerance for reduce_cols_by_key unit-tests
- PR #689: Removing extra prints from NearestNeighbors cython
- PR #718: Bug fix for DBSCAN and increasing batch size of sgd
- PR #719: Adding additional checks for dtype of the data
- PR #736: Bug fix for RF wrapper and .cu print function
- PR #547: Fixed issue if C++ compiler is specified via CXX during configure.
- PR #759: Configure Sphinx to render params correctly
- PR #762: Apply threshold to remove flakiness of UMAP tests.
- PR #768: Fixing memory bug from stateless refactor
- PR #782: Nearest neighbors checking properly whether memory should be freed
- PR #783: UMAP was using wrong size for knn computation
- PR #776: Hotfix for self.variables in RF
- PR #777: Fix numpy input bug
- PR #784: Fix jit of shuffle_idx python function
- PR #790: Fix rows_sample input type for RF
- PR #793: Fix for dtype conversion utility for numba arrays without cupy installed
- PR #806: Add a seed for sklearn model in RF test file
- PR #843: Rf quantile fix

# cuML 0.7.0 (10 May 2019)

## New Features

- PR #405: Quasi-Newton GLM Solvers
- PR #277: Add row- and column-wise weighted mean primitive
- PR #424: Add a grid-sync struct for inter-block synchronization
- PR #430: Add R-Squared Score to ml primitives
- PR #463: Add matrix gather to ml primitives
- PR #435: Expose cumlhandle in cython + developer guide
- PR #455: Remove default-stream arguement across ml-prims and cuML
- PR #375: cuml cpp shared library renamed to libcuml++.so
- PR #460: Random Forest & Decision Trees (Single-GPU, Classification)
- PR #491: Add doxygen build target for ml-prims
- PR #505: Add R-Squared Score to python interface
- PR #507: Add coordinate descent for lasso and elastic-net
- PR #511: Add a minmax ml-prim
- PR #516: Added Trustworthiness score feature
- PR #520: Add local build script to mimic gpuCI
- PR #503: Add column-wise matrix sort primitive
- PR #525: Add docs build script to cuML
- PR #528: Remove current KMeans and replace it with a new single GPU implementation built using ML primitives

## Improvements

- PR #481: Refactoring Quasi-Newton to use cumlHandle
- PR #467: Added validity check on cumlHandle_t
- PR #461: Rewrote permute and added column major version
- PR #440: README updates
- PR #295: Improve build-time and the interface e.g., enable bool-OutType, for distance()
- PR #390: Update docs version
- PR #272: Add stream parameters to cublas and cusolver wrapper functions
- PR #447: Added building and running mlprims tests to CI
- PR #445: Lower dbscan memory usage by computing adjacency matrix directly
- PR #431: Add support for fancy iterator input types to LinAlg::reduce_rows_by_key
- PR #394: Introducing cumlHandle API to dbscan and add example
- PR #500: Added CI check for black listed CUDA Runtime API calls
- PR #475: exposing cumlHandle for dbscan from python-side
- PR #395: Edited the CONTRIBUTING.md file
- PR #407: Test files to run stress, correctness and unit tests for cuml algos
- PR #512: generic copy method for copying buffers between device/host
- PR #533: Add cudatoolkit conda dependency
- PR #524: Use cmake find blas and find lapack to pass configure options to faiss
- PR #527: Added notes on UMAP differences from reference implementation
- PR #540: Use latest release version in update-version CI script
- PR #552: Re-enable assert in kmeans tests with xfail as needed
- PR #581: Add shared memory fast col major to row major function back with bound checks
- PR #592: More efficient matrix copy/reverse methods
- PR #721: Added pickle tests for DBSCAN and Random Projections

## Bug Fixes

- PR #334: Fixed segfault in `ML::cumlHandle_impl::destroyResources`
- PR #349: Developer guide clarifications for cumlHandle and cumlHandle_impl
- PR #398: Fix CI scripts to allow nightlies to be uploaded
- PR #399: Skip PCA tests to allow CI to run with driver 418
- PR #422: Issue in the PCA tests was solved and CI can run with driver 418
- PR #409: Add entry to gitmodules to ignore build artifacts
- PR #412: Fix for svdQR function in ml-prims
- PR #438: Code that depended on FAISS was building everytime.
- PR #358: Fixed an issue when switching streams on MLCommon::device_buffer and MLCommon::host_buffer
- PR #434: Fixing bug in CSR tests
- PR #443: Remove defaults channel from ci scripts
- PR #384: 64b index arithmetic updates to the kernels inside ml-prims
- PR #459: Fix for runtime library path of pip package
- PR #464: Fix for C++11 destructor warning in qn
- PR #466: Add support for column-major in LinAlg::*Norm methods
- PR #465: Fixing deadlock issue in GridSync due to consecutive sync calls
- PR #468: Fix dbscan example build failure
- PR #470: Fix resource leakage in Kalman filter python wrapper
- PR #473: Fix gather ml-prim test for change in rng uniform API
- PR #477: Fixes default stream initialization in cumlHandle
- PR #480: Replaced qn_fit() declaration with #include of file containing definition to fix linker error
- PR #495: Update cuDF and RMM versions in GPU ci test scripts
- PR #499: DEVELOPER_GUIDE.md: fixed links and clarified ML::detail::streamSyncer example
- PR #506: Re enable ml-prim tests in CI
- PR #508: Fix for an error with default argument in LinAlg::meanSquaredError
- PR #519: README.md Updates and adding BUILD.md back
- PR #526: Fix the issue of wrong results when fit and transform of PCA are called separately
- PR #531: Fixing missing arguments in updateDevice() for RF
- PR #543: Exposing dbscan batch size through cython API and fixing broken batching
- PR #551: Made use of ZLIB_LIBRARIES consistent between ml_test and ml_mg_test
- PR #557: Modified CI script to run cuML tests before building mlprims and removed lapack flag
- PR #578: Updated Readme.md to add lasso and elastic-net
- PR #580: Fixing cython garbage collection bug in KNN
- PR #577: Use find libz in prims cmake
- PR #594: fixed cuda-memcheck mean_center test failures


# cuML 0.6.1 (09 Apr 2019)

## Bug Fixes

- PR #462 Runtime library path fix for cuML pip package


# cuML 0.6.0 (22 Mar 2019)

## New Features

- PR #249: Single GPU Stochastic Gradient Descent for linear regression, logistic regression, and linear svm with L1, L2, and elastic-net penalties.
- PR #247: Added "proper" CUDA API to cuML
- PR #235: NearestNeighbors MG Support
- PR #261: UMAP Algorithm
- PR #290: NearestNeighbors numpy MG Support
- PR #303: Reusable spectral embedding / clustering
- PR #325: Initial support for single process multi-GPU OLS and tSVD
- PR #271: Initial support for hyperparameter optimization with dask for many models

## Improvements

- PR #144: Dockerfile update and docs for LinearRegression and Kalman Filter.
- PR #168: Add /ci/gpu/build.sh file to cuML
- PR #167: Integrating full-n-final ml-prims repo inside cuml
- PR #198: (ml-prims) Removal of *MG calls + fixed a bug in permute method
- PR #194: Added new ml-prims for supporting LASSO regression.
- PR #114: Building faiss C++ api into libcuml
- PR #64: Using FAISS C++ API in cuML and exposing bindings through cython
- PR #208: Issue ml-common-3: Math.h: swap thrust::for_each with binaryOp,unaryOp
- PR #224: Improve doc strings for readable rendering with readthedocs
- PR #209: Simplify README.md, move build instructions to BUILD.md
- PR #218: Fix RNG to use given seed and adjust RNG test tolerances.
- PR #225: Support for generating random integers
- PR #215: Refactored LinAlg::norm to Stats::rowNorm and added Stats::colNorm
- PR #234: Support for custom output type and passing index value to main_op in *Reduction kernels
- PR #230: Refactored the cuda_utils header
- PR #236: Refactored cuml python package structure to be more sklearn like
- PR #232: Added reduce_rows_by_key
- PR #246: Support for 2 vectors in the matrix vector operator
- PR #244: Fix for single GPU OLS and Ridge to support one column training data
- PR #271: Added get_params and set_params functions for linear and ridge regression
- PR #253: Fix for issue #250-reduce_rows_by_key failed memcheck for small nkeys
- PR #269: LinearRegression, Ridge Python docs update and cleaning
- PR #322: set_params updated
- PR #237: Update build instructions
- PR #275: Kmeans use of faster gpu_matrix
- PR #288: Add n_neighbors to NearestNeighbors constructor
- PR #302: Added FutureWarning for deprecation of current kmeans algorithm
- PR #312: Last minute cleanup before release
- PR #315: Documentation updating and enhancements
- PR #330: Added ignored argument to pca.fit_transform to map to sklearn's implemenation
- PR #342: Change default ABI to ON
- PR #572: Pulling DBSCAN components into reusable primitives


## Bug Fixes

- PR #193: Fix AttributeError in PCA and TSVD
- PR #211: Fixing inconsistent use of proper batch size calculation in DBSCAN
- PR #202: Adding back ability for users to define their own BLAS
- PR #201: Pass CMAKE CUDA path to faiss/configure script
- PR #200 Avoid using numpy via cimport in KNN
- PR #228: Bug fix: LinAlg::unaryOp with 0-length input
- PR #279: Removing faiss-gpu references in README
- PR #321: Fix release script typo
- PR #327: Update conda requirements for version 0.6 requirements
- PR #352: Correctly calculating numpy chunk sizing for kNN
- PR #345: Run python import as part of package build to trigger compilation
- PR #347: Lowering memory usage of kNN.
- PR #355: Fixing issues with very large numpy inputs to SPMG OLS and tSVD.
- PR #357: Removing FAISS requirement from README
- PR #362: Fix for matVecOp crashing on large input sizes
- PR #366: Index arithmetic issue fix with TxN_t class
- PR #376: Disabled kmeans tests since they are currently too sensitive (see #71)
- PR #380: Allow arbitrary data size on ingress for numba_utils.row_matrix
- PR #385: Fix for long import cuml time in containers and fix for setup_pip
- PR #630: Fixing a missing kneighbors in nearest neighbors python proxy

# cuML 0.5.1 (05 Feb 2019)

## Bug Fixes

- PR #189 Avoid using numpy via cimport to prevent ABI issues in Cython compilation


# cuML 0.5.0 (28 Jan 2019)

## New Features

- PR #66: OLS Linear Regression
- PR #44: Distance calculation ML primitives
- PR #69: Ridge (L2 Regularized) Linear Regression
- PR #103: Linear Kalman Filter
- PR #117: Pip install support
- PR #64: Device to device support from cuML device pointers into FAISS

## Improvements

- PR #56: Make OpenMP optional for building
- PR #67: Github issue templates
- PR #44: Refactored DBSCAN to use ML primitives
- PR #91: Pytest cleanup and sklearn toyset datasets based pytests for kmeans and dbscan
- PR #75: C++ example to use kmeans
- PR #117: Use cmake extension to find any zlib installed in system
- PR #94: Add cmake flag to set ABI compatibility
- PR #139: Move thirdparty submodules to root and add symlinks to new locations
- PR #151: Replace TravisCI testing and conda pkg builds with gpuCI
- PR #164: Add numba kernel for faster column to row major transform
- PR #114: Adding FAISS to cuml build

## Bug Fixes

- PR #48: CUDA 10 compilation warnings fix
- PR #51: Fixes to Dockerfile and docs for new build system
- PR #72: Fixes for GCC 7
- PR #96: Fix for kmeans stack overflow with high number of clusters
- PR #105: Fix for AttributeError in kmeans fit method
- PR #113: Removed old  glm python/cython files
- PR #118: Fix for AttributeError in kmeans predict method
- PR #125: Remove randomized solver option from PCA python bindings


# cuML 0.4.0 (05 Dec 2018)

## New Features

## Improvements

- PR #42: New build system: separation of libcuml.so and cuml python package
- PR #43: Added changelog.md

## Bug Fixes


# cuML 0.3.0 (30 Nov 2018)

## New Features

- PR #33: Added ability to call cuML algorithms using numpy arrays

## Improvements

- PR #24: Fix references of python package from cuML to cuml and start using versioneer for better versioning
- PR #40: Added support for refactored cuDF 0.3.0, updated Conda files
- PR #33: Major python test cleaning, all tests pass with cuDF 0.2.0 and 0.3.0. Preparation for new build system
- PR #34: Updated batch count calculation logic in DBSCAN
- PR #35: Beginning of DBSCAN refactor to use cuML mlprims and general improvements

## Bug Fixes

- PR #30: Fixed batch size bug in DBSCAN that caused crash. Also fixed various locations for potential integer overflows
- PR #28: Fix readthedocs build documentation
- PR #29: Fix pytests for cuml name change from cuML
- PR #33: Fixed memory bug that would cause segmentation faults due to numba releasing memory before it was used. Also fixed row major/column major bugs for different algorithms
- PR #36: Fix kmeans gtest to use device data
- PR #38: cuda\_free bug removed that caused google tests to sometimes pass and sometimes fail randomly
- PR #39: Updated cmake to correctly link with CUDA libraries, add CUDA runtime linking and include source files in compile target

# cuML 0.2.0 (02 Nov 2018)

## New Features

- PR #11: Kmeans algorithm added
- PR #7: FAISS KNN wrapper added
- PR #21: Added Conda install support

## Improvements

- PR #15: Added compatibility with cuDF (from prior pyGDF)
- PR #13: Added FAISS to Dockerfile
- PR #21: Added TravisCI build system for CI and Conda builds

## Bug Fixes

- PR #4: Fixed explained variance bug in TSVD
- PR #5: Notebook bug fixes and updated results


# cuML 0.1.0

Initial release including PCA, TSVD, DBSCAN, ml-prims and cython wrappers<|MERGE_RESOLUTION|>--- conflicted
+++ resolved
@@ -75,11 +75,8 @@
 - PR #1793: Updated fil pyx to solve memory leakage issue
 - PR #1810: Quickfix - chunkage in dask make_regression
 - PR #1842: DistributedDataHandler not properly setting 'multiple'
-<<<<<<< HEAD
 - PR #1849: Critical fix in ARIMA initial estimate
-=======
 - PR #1851: Fix for cuDF behavior change for multidimensional arrays
->>>>>>> aa63e3e7
 
 # cuML 0.12.0 (Date TBD)
 
