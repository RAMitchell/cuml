# cuML 0.13.0 (Date TBD)

## New Features

## Improvements
- PR #1644: Add `predict_proba()` for FIL binary classifier
- PR #1620: Pickling tests now automatically finds all model classes inheriting from cuml.Base
- PR #1637: Update to newer treelite version with XGBoost 1.0 compatibility
- PR #1632: Fix MBSGD models inheritance, they now inherits from cuml.Base
- PR #1628: Remove submodules from cuML
- PR #1649: Add the fil_sparse_format variable option to RF API
- PR #1647: storage_type=AUTO uses SPARSE for large models
- PR #1662: use of direct cusparse calls for coo2csr, instead of depending on nvgraph

## Bug Fixes
- PR #1594: Train-test split is now reproducible
- PR #1590: Fix destination directory structure for run-clang-format.py
- PR #1611: Fixing pickling errors for KNN classifier and regressor
- PR #1617: Fixing pickling issues for SVC and SVR
- PR #1634: Fix title in KNN docs
- PR #1627: Adding a check for multi-class data in RF classification
- PR #1673: Using struct for caching dlsym state in communicator
<<<<<<< HEAD
=======
- PR #1654: Skip treelite patch if it's already been applied
>>>>>>> 8df65b54
- PR #1659: TSNE - introduce 'convert_dtype' and refactor class attr 'Y' to 'embedding_'
- PR #1661: Fix nvstring variable name
- PR #1672: Solver 'svd' in Linear and Ridge Regressors when n_cols=1
- PR #1670: Lasso & ElasticNet - cuml Handle added
- PR #1671: Update for accessing cuDF Series pointer
<<<<<<< HEAD
- PR #1652: Support XGBoost 1.0+ models in FIL
=======
>>>>>>> 8df65b54

# cuML 0.12.0 (Date TBD)

## New Features
- PR #1483: prims: Fused L2 distance and nearest-neighbor prim
- PR #1494: bench: ml-prims benchmark
- PR #1514: bench: Fused L2 NN prim benchmark
- PR #1411: Cython side of MNMG OLS
- PR #1520: Cython side of MNMG Ridge Regression
- PR #1516: Suppor Vector Regression (epsilon-SVR)

## Improvements
- PR #1638: Update cuml/docs/README.md
- PR #1468: C++: updates to clang format flow to make it more usable among devs
- PR #1473: C++: lazy initialization of "costly" resources inside cumlHandle
- PR #1443: Added a new overloaded GEMM primitive
- PR #1489: Enabling deep trees using Gather tree builder
- PR #1463: Update FAISS submodule to 1.6.1
- PR #1488: Add codeowners
- PR #1432: Row-major (C-style) GPU arrays for benchmarks
- PR #1490: Use dask master instead of conda package for testing
- PR #1375: Naive Bayes & Distributed Naive Bayes
- PR #1377: Add GPU array support for FIL benchmarking
- PR #1493: kmeans: add tiling support for 1-NN computation and use fusedL2-1NN prim for L2 distance metric
- PR #1532: Update CuPy to >= 6.6 and allow 7.0
- PR #1528: Re-enabling KNN using dynamic library loading for UCX in communicator
- PR #1545: Add conda environment version updates to ci script
- PR #1541: Updates for libcudf++ Python refactor
- PR #1537: Improve pickling and scoring suppport for many models to support hyperopt
- PR #1551: Change custom kernel to cupy for col/row order transform
- PR #1533: C++: interface header file separation for SVM
- PR #1560: Helper function to allocate all new CuPy arrays with RMM memory management
- PR #1570: Relax nccl in conda recipes to >=2.4 (matching CI)
- PR #1578: Add missing function information to the cuML documenataion
- PR #1584: Add has_scipy utility function for runtime check
- PR #1583: API docs updates for 0.12
- PR #1591: Updated FIL documentation

## Bug Fixes
- PR #1470: Documentation: add make_regression, fix ARIMA section
- PR #1482: Updated the code to remove sklearn from the mbsgd stress test
- PR #1491: Update dev environments for 0.12
- PR #1512: Updating setup_cpu() in SpeedupComparisonRunner
- PR #1498: Add build.sh to code owners
- PR #1505: cmake: added correct dependencies for prims-bench build
- PR #1534: Removed TODO comment in create_ucp_listeners()
- PR #1548: Fixing umap extra unary op in knn graph
- PR #1547: Fixing MNMG kmeans score. Fixing UMAP pickling before fit(). Fixing UMAP test failures.
- PR #1557: Increasing threshold for kmeans score
- PR #1562: Increasing threshold even higher
- PR #1564: Fixed a typo in function cumlMPICommunicator_impl::syncStream
- PR #1569: Remove Scikit-learn exception and depedenncy in SVM
- PR #1575: Add missing dtype parameter in call to strides to order for CuPy 6.6 code path
- PR #1574: Updated the init file to include SVM
- PR #1589: Fixing the default value for RF and updating mnmg predict to accept cudf
- PR #1601: Fixed wrong datatype used in knn voting kernel

# cuML 0.11.0 (11 Dec 2019)

## New Features

- PR #1295: Cython side of MNMG PCA
- PR #1218: prims: histogram prim
- PR #1129: C++: Separate include folder for C++ API distribution
- PR #1282: OPG KNN MNMG Code (disabled for 0.11)
- PR #1242: Initial implementation of FIL sparse forests
- PR #1194: Initial ARIMA time-series modeling support.
- PR #1286: Importing treelite models as FIL sparse forests
- PR #1285: Fea minimum impurity decrease RF param
- PR #1301: Add make_regression to generate regression datasets
- PR #1322: RF pickling using treelite, protobuf and FIL
- PR #1332: Add option to cuml.dask make_blobs to produce dask array
- PR #1307: Add RF regression benchmark
- PR #1327: Update the code to build treelite with protobuf
- PR #1289: Add Python benchmarking support for FIL
- PR #1371: Cython side of MNMG tSVD
- PR #1386: Expose SVC decision function value

## Improvements
- PR #1170: Use git to clone subprojects instead of git submodules
- PR #1239: Updated the treelite version
- PR #1225: setup.py clone dependencies like cmake and correct include paths
- PR #1224: Refactored FIL to prepare for sparse trees
- PR #1249: Include libcuml.so C API in installed targets
- PR #1259: Conda dev environment updates and use libcumlprims current version in CI
- PR #1277: Change dependency order in cmake for better printing at compile time
- PR #1264: Add -s flag to GPU CI pytest for better error printing
- PR #1271: Updated the Ridge regression documentation
- PR #1283: Updated the cuMl docs to include MBSGD and adjusted_rand_score
- PR #1300: Lowercase parameter versions for FIL algorithms
- PR #1312: Update CuPy to version 6.5 and use conda-forge channel
- PR #1336: Import SciKit-Learn models into FIL
- PR #1314: Added options needed for ASVDb output (CUDA ver, etc.), added option
  to select algos
- PR #1335: Options to print available algorithms and datasets
  in the Python benchmark
- PR #1338: Remove BUILD_ABI references in CI scripts
- PR #1340: Updated unit tests to uses larger dataset
- PR #1351: Build treelite temporarily for GPU CI testing of FIL Scikit-learn
  model importing
- PR #1367: --test-split benchmark parameter for train-test split
- PR #1360: Improved tests for importing SciKit-Learn models into FIL
- PR #1368: Add --num-rows benchmark command line argument
- PR #1351: Build treelite temporarily for GPU CI testing of FIL Scikit-learn model importing
- PR #1366: Modify train_test_split to use CuPy and accept device arrays
- PR #1258: Documenting new MPI communicator for multi-node multi-GPU testing
- PR #1345: Removing deprecated should_downcast argument
- PR #1362: device_buffer in UMAP + Sparse prims
- PR #1376: AUTO value for FIL algorithm
- PR #1408: Updated pickle tests to delete the pre-pickled model to prevent pointer leakage
- PR #1357: Run benchmarks multiple times for CI
- PR #1382: ARIMA optimization: move functions to C++ side
- PR #1392: Updated RF code to reduce duplication of the code
- PR #1444: UCX listener running in its own isolated thread
- PR #1445: Improved performance of FIL sparse trees
- PR #1431: Updated API docs
- PR #1441: Remove unused CUDA conda labels
- PR #1439: Match sklearn 0.22 default n_estimators for RF and fix test errors
- PR #1461: Add kneighbors to API docs

## Bug Fixes
- PR #1281: Making rng.h threadsafe
- PR #1212: Fix cmake git cloning always running configure in subprojects
- PR #1261: Fix comms build errors due to cuml++ include folder changes
- PR #1267: Update build.sh for recent change of building comms in main CMakeLists
- PR #1278: Removed incorrect overloaded instance of eigJacobi
- PR #1302: Updates for numba 0.46
- PR #1313: Updated the RF tests to set the seed and n_streams
- PR #1319: Using machineName arg passed in instead of default for ASV reporting
- PR #1326: Fix illegal memory access in make_regression (bounds issue)
- PR #1330: Fix C++ unit test utils for better handling of differences near zero
- PR #1342: Fix to prevent memory leakage in Lasso and ElasticNet
- PR #1337: Fix k-means init from preset cluster centers
- PR #1354: Fix SVM gamma=scale implementation
- PR #1344: Change other solver based methods to create solver object in init
- PR #1373: Fixing a few small bugs in make_blobs and adding asserts to pytests
- PR #1361: Improve SMO error handling
- PR #1384: Lower expectations on batched matrix tests to prevent CI failures
- PR #1380: Fix memory leaks in ARIMA
- PR #1391: Lower expectations on batched matrix tests even more
- PR #1394: Warning added in svd for cuda version 10.1
- PR #1407: Resolved RF predict issues and updated RF docstring
- PR #1401: Patch for lbfgs solver for logistic regression with no l1 penalty
- PR #1416: train_test_split numba and rmm device_array output bugfix
- PR #1419: UMAP pickle tests are using wrong n_neighbors value for trustworthiness
- PR #1438: KNN Classifier to properly return Dataframe with Dataframe input
- PR #1425: Deprecate seed and use random_state similar to Scikit-learn in train_test_split
- PR #1458: Add joblib as an explicit requirement
- PR #1474: Defer knn mnmg to 0.12 nightly builds and disable ucx-py dependency

# cuML 0.10.0 (16 Oct 2019)

## New Features
- PR #1148: C++ benchmark tool for c++/CUDA code inside cuML
- PR #1071: Selective eigen solver of cuSolver
- PR #1073: Updating RF wrappers to use FIL for GPU accelerated prediction
- PR #1104: CUDA 10.1 support
- PR #1113: prims: new batched make-symmetric-matrix primitive
- PR #1112: prims: new batched-gemv primitive
- PR #855: Added benchmark tools
- PR #1149 Add YYMMDD to version tag for nightly conda packages
- PR #892: General Gram matrices prim
- PR #912: Support Vector Machine
- PR #1274: Updated the RF score function to use GPU predict

## Improvements
- PR #961: High Peformance RF; HIST algo
- PR #1028: Dockerfile updates after dir restructure. Conda env yaml to add statsmodels as a dependency
- PR #1047: Consistent OPG interface for kmeans, based on internal libcumlprims update
- PR #763: Add examples to train_test_split documentation
- PR #1093: Unified inference kernels for different FIL algorithms
- PR #1076: Paying off some UMAP / Spectral tech debt.
- PR #1086: Ensure RegressorMixin scorer uses device arrays
- PR #1110: Adding tests to use default values of parameters of the models
- PR #1108: input_to_host_array function in input_utils for input processing to host arrays
- PR #1114: K-means: Exposing useful params, removing unused params, proxying params in Dask
- PR #1138: Implementing ANY_RANK semantics on irecv
- PR #1142: prims: expose separate InType and OutType for unaryOp and binaryOp
- PR #1115: Moving dask_make_blobs to cuml.dask.datasets. Adding conversion to dask.DataFrame
- PR #1136: CUDA 10.1 CI updates
- PR #1135: K-means: add boundary cases for kmeans||, support finer control with convergence
- PR #1163: Some more correctness improvements. Better verbose printing
- PR #1165: Adding except + in all remaining cython
- PR #1186: Using LocalCUDACluster Pytest fixture
- PR #1173: Docs: Barnes Hut TSNE documentation
- PR #1176: Use new RMM API based on Cython
- PR #1219: Adding custom bench_func and verbose logging to cuml.benchmark
- PR #1247: Improved MNMG RF error checking

## Bug Fixes

- PR #1231: RF respect number of cuda streams from cuml handle
- PR #1230: Rf bugfix memleak in regression
- PR #1208: compile dbscan bug
- PR #1016: Use correct libcumlprims version in GPU CI
- PR #1040: Update version of numba in development conda yaml files
- PR #1043: Updates to accomodate cuDF python code reorganization
- PR #1044: Remove nvidia driver installation from ci/cpu/build.sh
- PR #991: Barnes Hut TSNE Memory Issue Fixes
- PR #1075: Pinning Dask version for consistent CI results
- PR #990: Barnes Hut TSNE Memory Issue Fixes
- PR #1066: Using proper set of workers to destroy nccl comms
- PR #1072: Remove pip requirements and setup
- PR #1074: Fix flake8 CI style check
- PR #1087: Accuracy improvement for sqrt/log in RF max_feature
- PR #1088: Change straggling numba python allocations to use RMM
- PR #1106: Pinning Distributed version to match Dask for consistent CI results
- PR #1116: TSNE CUDA 10.1 Bug Fixes
- PR #1132: DBSCAN Batching Bug Fix
- PR #1162: DASK RF random seed bug fix
- PR #1164: Fix check_dtype arg handling for input_to_dev_array
- PR #1171: SVM prediction bug fix
- PR #1177: Update dask and distributed to 2.5
- PR #1204: Fix SVM crash on Turing
- PR #1199: Replaced sprintf() with snprintf() in THROW()
- PR #1205: Update dask-cuda in yml envs
- PR #1211: Fixing Dask k-means transform bug and adding test
- PR #1236: Improve fix for SMO solvers potential crash on Turing
- PR #1251: Disable compiler optimization for CUDA 10.1 for distance prims
- PR #1260: Small bugfix for major conversion in input_utils
- PR #1276: Fix float64 prediction crash in test_random_forest

# cuML 0.9.0 (21 Aug 2019)

## New Features

- PR #894: Convert RF to treelite format
- PR #826: Jones transformation of params for ARIMA models timeSeries ml-prim
- PR #697: Silhouette Score metric ml-prim
- PR #674: KL Divergence metric ml-prim
- PR #787: homogeneity, completeness and v-measure metrics ml-prim
- PR #711: Mutual Information metric ml-prim
- PR #724: Entropy metric ml-prim
- PR #766: Expose score method based on inertia for KMeans
- PR #823: prims: cluster dispersion metric
- PR #816: Added inverse_transform() for LabelEncoder
- PR #789: prims: sampling without replacement
- PR #813: prims: Col major istance prim
- PR #635: Random Forest & Decision Tree Regression (Single-GPU)
- PR #819: Forest Inferencing Library (FIL)
- PR #829: C++: enable nvtx ranges
- PR #835: Holt-Winters algorithm
- PR #837: treelite for decision forest exchange format
- PR #871: Wrapper for FIL
- PR #870: make_blobs python function
- PR #881: wrappers for accuracy_score and adjusted_rand_score functions
- PR #840: Dask RF classification and regression
- PR #870: make_blobs python function
- PR #879: import of treelite models to FIL
- PR #892: General Gram matrices prim
- PR #883: Adding MNMG Kmeans
- PR #930: Dask RF
- PR #882: TSNE - T-Distributed Stochastic Neighbourhood Embedding
- PR #624: Internals API & Graph Based Dimensionality Reductions Callback
- PR #926: Wrapper for FIL
- PR #994: Adding MPI comm impl for testing / benchmarking MNMG CUDA
- PR #960: Enable using libcumlprims for MG algorithms/prims

## Improvements
- PR #822: build: build.sh update to club all make targets together
- PR #807: Added development conda yml files
- PR #840: Require cmake >= 3.14
- PR #832: Stateless Decision Tree and Random Forest API
- PR #857: Small modifications to comms for utilizing IB w/ Dask
- PR #851: Random forest Stateless API wrappers
- PR #865: High Performance RF
- PR #895: Pretty prints arguments!
- PR #920: Add an empty marker kernel for tracing purposes
- PR #915: syncStream added to cumlCommunicator
- PR #922: Random Forest support in FIL
- PR #911: Update headers to credit CannyLabs BH TSNE implementation
- PR #918: Streamline CUDA_REL environment variable
- PR #924: kmeans: updated APIs to be stateless, refactored code for mnmg support
- PR #950: global_bias support in FIL
- PR #773: Significant improvements to input checking of all classes and common input API for Python
- PR #957: Adding docs to RF & KMeans MNMG. Small fixes for release
- PR #965: Making dask-ml a hard dependency
- PR #976: Update api.rst for new 0.9 classes
- PR #973: Use cudaDeviceGetAttribute instead of relying on cudaDeviceProp object being passed
- PR #978: Update README for 0.9
- PR #1009: Fix references to notebooks-contrib
- PR #1015: Ability to control the number of internal streams in cumlHandle_impl via cumlHandle
- PR #1175: Add more modules to docs ToC

## Bug Fixes

- PR #923: Fix misshapen level/trend/season HoltWinters output
- PR #831: Update conda package dependencies to cudf 0.9
- PR #772: Add missing cython headers to SGD and CD
- PR #849: PCA no attribute trans_input_ transform bug fix
- PR #869: Removing incorrect information from KNN Docs
- PR #885: libclang installation fix for GPUCI
- PR #896: Fix typo in comms build instructions
- PR #921: Fix build scripts using incorrect cudf version
- PR #928: TSNE Stability Adjustments
- PR #934: Cache cudaDeviceProp in cumlHandle for perf reasons
- PR #932: Change default param value for RF classifier
- PR #949: Fix dtype conversion tests for unsupported cudf dtypes
- PR #908: Fix local build generated file ownerships
- PR #983: Change RF max_depth default to 16
- PR #987: Change default values for knn
- PR #988: Switch to exact tsne
- PR #991: Cleanup python code in cuml.dask.cluster
- PR #996: ucx_initialized being properly set in CommsContext
- PR #1007: Throws a well defined error when mutigpu is not enabled
- PR #1018: Hint location of nccl in build.sh for CI
- PR #1022: Using random_state to make K-Means MNMG tests deterministic
- PR #1034: Fix typos and formatting issues in RF docs
- PR #1052: Fix the rows_sample dtype to float

# cuML 0.8.0 (27 June 2019)

## New Features

- PR #652: Adjusted Rand Index metric ml-prim
- PR #679: Class label manipulation ml-prim
- PR #636: Rand Index metric ml-prim
- PR #515: Added Random Projection feature
- PR #504: Contingency matrix ml-prim
- PR #644: Add train_test_split utility for cuDF dataframes
- PR #612: Allow Cuda Array Interface, Numba inputs and input code refactor
- PR #641: C: Separate C-wrapper library build to generate libcuml.so
- PR #631: Add nvcategory based ordinal label encoder
- PR #681: Add MBSGDClassifier and MBSGDRegressor classes around SGD
- PR #705: Quasi Newton solver and LogisticRegression Python classes
- PR #670: Add test skipping functionality to build.sh
- PR #678: Random Forest Python class
- PR #684: prims: make_blobs primitive
- PR #673: prims: reduce cols by key primitive
- PR #812: Add cuML Communications API & consolidate Dask cuML

## Improvements

- PR #597: C++ cuML and ml-prims folder refactor
- PR #590: QN Recover from numeric errors
- PR #482: Introduce cumlHandle for pca and tsvd
- PR #573: Remove use of unnecessary cuDF column and series copies
- PR #601: Cython PEP8 cleanup and CI integration
- PR #596: Introduce cumlHandle for ols and ridge
- PR #579: Introduce cumlHandle for cd and sgd, and propagate C++ errors in cython level for cd and sgd
- PR #604: Adding cumlHandle to kNN, spectral methods, and UMAP
- PR #616: Enable clang-format for enforcing coding style
- PR #618: CI: Enable copyright header checks
- PR #622: Updated to use 0.8 dependencies
- PR #626: Added build.sh script, updated CI scripts and documentation
- PR #633: build: Auto-detection of GPU_ARCHS during cmake
- PR #650: Moving brute force kNN to prims. Creating stateless kNN API.
- PR #662: C++: Bulk clang-format updates
- PR #671: Added pickle pytests and correct pickling of Base class
- PR #675: atomicMin/Max(float, double) with integer atomics and bit flipping
- PR #677: build: 'deep-clean' to build.sh to clean faiss build as well
- PR #683: Use stateless c++ API in KNN so that it can be pickled properly
- PR #686: Use stateless c++ API in UMAP so that it can be pickled properly
- PR #695: prims: Refactor pairwise distance
- PR #707: Added stress test and updated documentation for RF
- PR #701: Added emacs temporary file patterns to .gitignore
- PR #606: C++: Added tests for host_buffer and improved device_buffer and host_buffer implementation
- PR #726: Updated RF docs and stress test
- PR #730: Update README and RF docs for 0.8
- PR #744: Random projections generating binomial on device. Fixing tests.
- PR #741: Update API docs for 0.8
- PR #754: Pickling of UMAP/KNN
- PR #753: Made PCA and TSVD picklable
- PR #746: LogisticRegression and QN API docstrings
- PR #820: Updating DEVELOPER GUIDE threading guidelines

## Bug Fixes
- PR #584: Added missing virtual destructor to deviceAllocator and hostAllocator
- PR #620: C++: Removed old unit-test files in ml-prims
- PR #627: C++: Fixed dbscan crash issue filed in 613
- PR #640: Remove setuptools from conda run dependency
- PR #646: Update link in contributing.md
- PR #649: Bug fix to LinAlg::reduce_rows_by_key prim filed in issue #648
- PR #666: fixes to gitutils.py to resolve both string decode and handling of uncommitted files
- PR #676: Fix template parameters in `bernoulli()` implementation.
- PR #685: Make CuPy optional to avoid nccl conda package conflicts
- PR #687: prims: updated tolerance for reduce_cols_by_key unit-tests
- PR #689: Removing extra prints from NearestNeighbors cython
- PR #718: Bug fix for DBSCAN and increasing batch size of sgd
- PR #719: Adding additional checks for dtype of the data
- PR #736: Bug fix for RF wrapper and .cu print function
- PR #547: Fixed issue if C++ compiler is specified via CXX during configure.
- PR #759: Configure Sphinx to render params correctly
- PR #762: Apply threshold to remove flakiness of UMAP tests.
- PR #768: Fixing memory bug from stateless refactor
- PR #782: Nearest neighbors checking properly whether memory should be freed
- PR #783: UMAP was using wrong size for knn computation
- PR #776: Hotfix for self.variables in RF
- PR #777: Fix numpy input bug
- PR #784: Fix jit of shuffle_idx python function
- PR #790: Fix rows_sample input type for RF
- PR #793: Fix for dtype conversion utility for numba arrays without cupy installed
- PR #806: Add a seed for sklearn model in RF test file
- PR #843: Rf quantile fix

# cuML 0.7.0 (10 May 2019)

## New Features

- PR #405: Quasi-Newton GLM Solvers
- PR #277: Add row- and column-wise weighted mean primitive
- PR #424: Add a grid-sync struct for inter-block synchronization
- PR #430: Add R-Squared Score to ml primitives
- PR #463: Add matrix gather to ml primitives
- PR #435: Expose cumlhandle in cython + developer guide
- PR #455: Remove default-stream arguement across ml-prims and cuML
- PR #375: cuml cpp shared library renamed to libcuml++.so
- PR #460: Random Forest & Decision Trees (Single-GPU, Classification)
- PR #491: Add doxygen build target for ml-prims
- PR #505: Add R-Squared Score to python interface
- PR #507: Add coordinate descent for lasso and elastic-net
- PR #511: Add a minmax ml-prim
- PR #516: Added Trustworthiness score feature
- PR #520: Add local build script to mimic gpuCI
- PR #503: Add column-wise matrix sort primitive
- PR #525: Add docs build script to cuML
- PR #528: Remove current KMeans and replace it with a new single GPU implementation built using ML primitives

## Improvements

- PR #481: Refactoring Quasi-Newton to use cumlHandle
- PR #467: Added validity check on cumlHandle_t
- PR #461: Rewrote permute and added column major version
- PR #440: README updates
- PR #295: Improve build-time and the interface e.g., enable bool-OutType, for distance()
- PR #390: Update docs version
- PR #272: Add stream parameters to cublas and cusolver wrapper functions
- PR #447: Added building and running mlprims tests to CI
- PR #445: Lower dbscan memory usage by computing adjacency matrix directly
- PR #431: Add support for fancy iterator input types to LinAlg::reduce_rows_by_key
- PR #394: Introducing cumlHandle API to dbscan and add example
- PR #500: Added CI check for black listed CUDA Runtime API calls
- PR #475: exposing cumlHandle for dbscan from python-side
- PR #395: Edited the CONTRIBUTING.md file
- PR #407: Test files to run stress, correctness and unit tests for cuml algos
- PR #512: generic copy method for copying buffers between device/host
- PR #533: Add cudatoolkit conda dependency
- PR #524: Use cmake find blas and find lapack to pass configure options to faiss
- PR #527: Added notes on UMAP differences from reference implementation
- PR #540: Use latest release version in update-version CI script
- PR #552: Re-enable assert in kmeans tests with xfail as needed
- PR #581: Add shared memory fast col major to row major function back with bound checks
- PR #592: More efficient matrix copy/reverse methods
- PR #721: Added pickle tests for DBSCAN and Random Projections

## Bug Fixes

- PR #334: Fixed segfault in `ML::cumlHandle_impl::destroyResources`
- PR #349: Developer guide clarifications for cumlHandle and cumlHandle_impl
- PR #398: Fix CI scripts to allow nightlies to be uploaded
- PR #399: Skip PCA tests to allow CI to run with driver 418
- PR #422: Issue in the PCA tests was solved and CI can run with driver 418
- PR #409: Add entry to gitmodules to ignore build artifacts
- PR #412: Fix for svdQR function in ml-prims
- PR #438: Code that depended on FAISS was building everytime.
- PR #358: Fixed an issue when switching streams on MLCommon::device_buffer and MLCommon::host_buffer
- PR #434: Fixing bug in CSR tests
- PR #443: Remove defaults channel from ci scripts
- PR #384: 64b index arithmetic updates to the kernels inside ml-prims
- PR #459: Fix for runtime library path of pip package
- PR #464: Fix for C++11 destructor warning in qn
- PR #466: Add support for column-major in LinAlg::*Norm methods
- PR #465: Fixing deadlock issue in GridSync due to consecutive sync calls
- PR #468: Fix dbscan example build failure
- PR #470: Fix resource leakage in Kalman filter python wrapper
- PR #473: Fix gather ml-prim test for change in rng uniform API
- PR #477: Fixes default stream initialization in cumlHandle
- PR #480: Replaced qn_fit() declaration with #include of file containing definition to fix linker error
- PR #495: Update cuDF and RMM versions in GPU ci test scripts
- PR #499: DEVELOPER_GUIDE.md: fixed links and clarified ML::detail::streamSyncer example
- PR #506: Re enable ml-prim tests in CI
- PR #508: Fix for an error with default argument in LinAlg::meanSquaredError
- PR #519: README.md Updates and adding BUILD.md back
- PR #526: Fix the issue of wrong results when fit and transform of PCA are called separately
- PR #531: Fixing missing arguments in updateDevice() for RF
- PR #543: Exposing dbscan batch size through cython API and fixing broken batching
- PR #551: Made use of ZLIB_LIBRARIES consistent between ml_test and ml_mg_test
- PR #557: Modified CI script to run cuML tests before building mlprims and removed lapack flag
- PR #578: Updated Readme.md to add lasso and elastic-net
- PR #580: Fixing cython garbage collection bug in KNN
- PR #577: Use find libz in prims cmake
- PR #594: fixed cuda-memcheck mean_center test failures


# cuML 0.6.1 (09 Apr 2019)

## Bug Fixes

- PR #462 Runtime library path fix for cuML pip package


# cuML 0.6.0 (22 Mar 2019)

## New Features

- PR #249: Single GPU Stochastic Gradient Descent for linear regression, logistic regression, and linear svm with L1, L2, and elastic-net penalties.
- PR #247: Added "proper" CUDA API to cuML
- PR #235: NearestNeighbors MG Support
- PR #261: UMAP Algorithm
- PR #290: NearestNeighbors numpy MG Support
- PR #303: Reusable spectral embedding / clustering
- PR #325: Initial support for single process multi-GPU OLS and tSVD
- PR #271: Initial support for hyperparameter optimization with dask for many models

## Improvements

- PR #144: Dockerfile update and docs for LinearRegression and Kalman Filter.
- PR #168: Add /ci/gpu/build.sh file to cuML
- PR #167: Integrating full-n-final ml-prims repo inside cuml
- PR #198: (ml-prims) Removal of *MG calls + fixed a bug in permute method
- PR #194: Added new ml-prims for supporting LASSO regression.
- PR #114: Building faiss C++ api into libcuml
- PR #64: Using FAISS C++ API in cuML and exposing bindings through cython
- PR #208: Issue ml-common-3: Math.h: swap thrust::for_each with binaryOp,unaryOp
- PR #224: Improve doc strings for readable rendering with readthedocs
- PR #209: Simplify README.md, move build instructions to BUILD.md
- PR #218: Fix RNG to use given seed and adjust RNG test tolerances.
- PR #225: Support for generating random integers
- PR #215: Refactored LinAlg::norm to Stats::rowNorm and added Stats::colNorm
- PR #234: Support for custom output type and passing index value to main_op in *Reduction kernels
- PR #230: Refactored the cuda_utils header
- PR #236: Refactored cuml python package structure to be more sklearn like
- PR #232: Added reduce_rows_by_key
- PR #246: Support for 2 vectors in the matrix vector operator
- PR #244: Fix for single GPU OLS and Ridge to support one column training data
- PR #271: Added get_params and set_params functions for linear and ridge regression
- PR #253: Fix for issue #250-reduce_rows_by_key failed memcheck for small nkeys
- PR #269: LinearRegression, Ridge Python docs update and cleaning
- PR #322: set_params updated
- PR #237: Update build instructions
- PR #275: Kmeans use of faster gpu_matrix
- PR #288: Add n_neighbors to NearestNeighbors constructor
- PR #302: Added FutureWarning for deprecation of current kmeans algorithm
- PR #312: Last minute cleanup before release
- PR #315: Documentation updating and enhancements
- PR #330: Added ignored argument to pca.fit_transform to map to sklearn's implemenation
- PR #342: Change default ABI to ON
- PR #572: Pulling DBSCAN components into reusable primitives


## Bug Fixes

- PR #193: Fix AttributeError in PCA and TSVD
- PR #211: Fixing inconsistent use of proper batch size calculation in DBSCAN
- PR #202: Adding back ability for users to define their own BLAS
- PR #201: Pass CMAKE CUDA path to faiss/configure script
- PR #200 Avoid using numpy via cimport in KNN
- PR #228: Bug fix: LinAlg::unaryOp with 0-length input
- PR #279: Removing faiss-gpu references in README
- PR #321: Fix release script typo
- PR #327: Update conda requirements for version 0.6 requirements
- PR #352: Correctly calculating numpy chunk sizing for kNN
- PR #345: Run python import as part of package build to trigger compilation
- PR #347: Lowering memory usage of kNN.
- PR #355: Fixing issues with very large numpy inputs to SPMG OLS and tSVD.
- PR #357: Removing FAISS requirement from README
- PR #362: Fix for matVecOp crashing on large input sizes
- PR #366: Index arithmetic issue fix with TxN_t class
- PR #376: Disabled kmeans tests since they are currently too sensitive (see #71)
- PR #380: Allow arbitrary data size on ingress for numba_utils.row_matrix
- PR #385: Fix for long import cuml time in containers and fix for setup_pip
- PR #630: Fixing a missing kneighbors in nearest neighbors python proxy

# cuML 0.5.1 (05 Feb 2019)

## Bug Fixes

- PR #189 Avoid using numpy via cimport to prevent ABI issues in Cython compilation


# cuML 0.5.0 (28 Jan 2019)

## New Features

- PR #66: OLS Linear Regression
- PR #44: Distance calculation ML primitives
- PR #69: Ridge (L2 Regularized) Linear Regression
- PR #103: Linear Kalman Filter
- PR #117: Pip install support
- PR #64: Device to device support from cuML device pointers into FAISS

## Improvements

- PR #56: Make OpenMP optional for building
- PR #67: Github issue templates
- PR #44: Refactored DBSCAN to use ML primitives
- PR #91: Pytest cleanup and sklearn toyset datasets based pytests for kmeans and dbscan
- PR #75: C++ example to use kmeans
- PR #117: Use cmake extension to find any zlib installed in system
- PR #94: Add cmake flag to set ABI compatibility
- PR #139: Move thirdparty submodules to root and add symlinks to new locations
- PR #151: Replace TravisCI testing and conda pkg builds with gpuCI
- PR #164: Add numba kernel for faster column to row major transform
- PR #114: Adding FAISS to cuml build

## Bug Fixes

- PR #48: CUDA 10 compilation warnings fix
- PR #51: Fixes to Dockerfile and docs for new build system
- PR #72: Fixes for GCC 7
- PR #96: Fix for kmeans stack overflow with high number of clusters
- PR #105: Fix for AttributeError in kmeans fit method
- PR #113: Removed old  glm python/cython files
- PR #118: Fix for AttributeError in kmeans predict method
- PR #125: Remove randomized solver option from PCA python bindings


# cuML 0.4.0 (05 Dec 2018)

## New Features

## Improvements

- PR #42: New build system: separation of libcuml.so and cuml python package
- PR #43: Added changelog.md

## Bug Fixes


# cuML 0.3.0 (30 Nov 2018)

## New Features

- PR #33: Added ability to call cuML algorithms using numpy arrays

## Improvements

- PR #24: Fix references of python package from cuML to cuml and start using versioneer for better versioning
- PR #40: Added support for refactored cuDF 0.3.0, updated Conda files
- PR #33: Major python test cleaning, all tests pass with cuDF 0.2.0 and 0.3.0. Preparation for new build system
- PR #34: Updated batch count calculation logic in DBSCAN
- PR #35: Beginning of DBSCAN refactor to use cuML mlprims and general improvements

## Bug Fixes

- PR #30: Fixed batch size bug in DBSCAN that caused crash. Also fixed various locations for potential integer overflows
- PR #28: Fix readthedocs build documentation
- PR #29: Fix pytests for cuml name change from cuML
- PR #33: Fixed memory bug that would cause segmentation faults due to numba releasing memory before it was used. Also fixed row major/column major bugs for different algorithms
- PR #36: Fix kmeans gtest to use device data
- PR #38: cuda\_free bug removed that caused google tests to sometimes pass and sometimes fail randomly
- PR #39: Updated cmake to correctly link with CUDA libraries, add CUDA runtime linking and include source files in compile target

# cuML 0.2.0 (02 Nov 2018)

## New Features

- PR #11: Kmeans algorithm added
- PR #7: FAISS KNN wrapper added
- PR #21: Added Conda install support

## Improvements

- PR #15: Added compatibility with cuDF (from prior pyGDF)
- PR #13: Added FAISS to Dockerfile
- PR #21: Added TravisCI build system for CI and Conda builds

## Bug Fixes

- PR #4: Fixed explained variance bug in TSVD
- PR #5: Notebook bug fixes and updated results


# cuML 0.1.0

Initial release including PCA, TSVD, DBSCAN, ml-prims and cython wrappers<|MERGE_RESOLUTION|>--- conflicted
+++ resolved
@@ -19,20 +19,14 @@
 - PR #1617: Fixing pickling issues for SVC and SVR
 - PR #1634: Fix title in KNN docs
 - PR #1627: Adding a check for multi-class data in RF classification
+- PR #1654: Skip treelite patch if its already been applied
+- PR #1661: Fix nvstring variable name
 - PR #1673: Using struct for caching dlsym state in communicator
-<<<<<<< HEAD
-=======
-- PR #1654: Skip treelite patch if it's already been applied
->>>>>>> 8df65b54
 - PR #1659: TSNE - introduce 'convert_dtype' and refactor class attr 'Y' to 'embedding_'
-- PR #1661: Fix nvstring variable name
 - PR #1672: Solver 'svd' in Linear and Ridge Regressors when n_cols=1
 - PR #1670: Lasso & ElasticNet - cuml Handle added
 - PR #1671: Update for accessing cuDF Series pointer
-<<<<<<< HEAD
 - PR #1652: Support XGBoost 1.0+ models in FIL
-=======
->>>>>>> 8df65b54
 
 # cuML 0.12.0 (Date TBD)
 
