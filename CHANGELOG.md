# cuML 0.8.0 (Date TBD)

## New Features

- PR #652: Adjusted Rand Index metric ml-prim
- PR #679: Class label manipulation ml-prim
- PR #636: Rand Index metric ml-prim
- PR #515: Added Random Projection feature
- PR #504: Contingency matrix ml-prim
- PR #644: Add train_test_split utility for cuDF dataframes
- PR #612: Allow Cuda Array Interface, Numba inputs and input code refactor
- PR #641: C: Separate C-wrapper library build to generate libcuml.so
- PR #631: Add nvcategory based ordinal label encoder
- PR #670: Add test skipping functionality to build.sh
- PR #678: Added Random Forest wrapper
- PR #684: prims: make_blobs primitive
- PR #673: prims: reduce cols by key primitive

## Improvements

- PR #597: C++ cuML and ml-prims folder refactor
- PR #590: QN Recover from numeric errors
- PR #482: Introduce cumlHandle for pca and tsvd
- PR #573: Remove use of unnecessary cuDF column and series copies
- PR #601: Cython PEP8 cleanup and CI integration
- PR #596: Introduce cumlHandle for ols and ridge
- PR #579: Introduce cumlHandle for cd and sgd, and propagate C++ errors in cython level for cd and sgd
- PR #604: Adding cumlHandle to kNN, spectral methods, and UMAP
- PR #616: Enable clang-format for enforcing coding style
- PR #618: CI: Enable copyright header checks
- PR #622: Updated to use 0.8 dependencies
- PR #626: Added build.sh script, updated CI scripts and documentation
- PR #633: build: Auto-detection of GPU_ARCHS during cmake
- PR #650: Moving brute force kNN to prims. Creating stateless kNN API.
- PR #662: C++: Bulk clang-format updates
- PR #671: Added pickle pytests and correct pickling of Base class
- PR #675: atomicMin/Max(float, double) with integer atomics and bit flipping
- PR #677: build: 'deep-clean' to build.sh to clean faiss build as well
- PR #683: Use stateless c++ API in KNN so that it can be pickled properly
- PR #686: Use stateless c++ API in UMAP so that it can be pickled properly
- PR #695: prims: Refactor pairwise distance
- PR #707: Added stress test and updated documentation for RF 
- PR #701: Added emacs temporary file patterns to .gitignore
- PR #606: C++: Added tests for host_buffer and improved device_buffer and host_buffer implementation
- PR #726: Updated RF docs and stress test

## Bug Fixes
- PR #584: Added missing virtual destructor to deviceAllocator and hostAllocator
- PR #620: C++: Removed old unit-test files in ml-prims
- PR #627: C++: Fixed dbscan crash issue filed in 613
- PR #640: Remove setuptools from conda run dependency
- PR #646: Update link in contributing.md
- PR #649: Bug fix to LinAlg::reduce_rows_by_key prim filed in issue #648
- PR #666: fixes to gitutils.py to resolve both string decode and handling of uncommitted files
- PR #676: Fix template parameters in `bernoulli()` implementation.
- PR #685: Make CuPy optional to avoid nccl conda package conflicts
- PR #687: prims: updated tolerance for reduce_cols_by_key unit-tests
- PR #689: Removing extra prints from NearestNeighbors cython
<<<<<<< HEAD
- PR #718: Bug fix for DBSCAN and increasing batch size of sgd
=======
- PR #719: Adding additional checks for dtype of the data
>>>>>>> 28d67b73

# cuML 0.7.0 (10 May 2019)

## New Features

- PR #405: Quasi-Newton GLM Solvers
- PR #277: Add row- and column-wise weighted mean primitive
- PR #424: Add a grid-sync struct for inter-block synchronization
- PR #430: Add R-Squared Score to ml primitives
- PR #463: Add matrix gather to ml primitives
- PR #435: Expose cumlhandle in cython + developer guide
- PR #455: Remove default-stream arguement across ml-prims and cuML
- PR #375: cuml cpp shared library renamed to libcuml++.so
- PR #460: Random Forest & Decision Trees (Single-GPU, Classification)
- PR #491: Add doxygen build target for ml-prims
- PR #505: Add R-Squared Score to python interface
- PR #507: Add coordinate descent for lasso and elastic-net
- PR #511: Add a minmax ml-prim
- PR #516: Added Trustworthiness score feature
- PR #520: Add local build script to mimic gpuCI
- PR #503: Add column-wise matrix sort primitive
- PR #525: Add docs build script to cuML
- PR #528: Remove current KMeans and replace it with a new single GPU implementation built using ML primitives

## Improvements

- PR #481: Refactoring Quasi-Newton to use cumlHandle
- PR #467: Added validity check on cumlHandle_t
- PR #461: Rewrote permute and added column major version
- PR #440: README updates
- PR #295: Improve build-time and the interface e.g., enable bool-OutType, for distance()
- PR #390: Update docs version
- PR #272: Add stream parameters to cublas and cusolver wrapper functions
- PR #447: Added building and running mlprims tests to CI
- PR #445: Lower dbscan memory usage by computing adjacency matrix directly
- PR #431: Add support for fancy iterator input types to LinAlg::reduce_rows_by_key
- PR #394: Introducing cumlHandle API to dbscan and add example
- PR #500: Added CI check for black listed CUDA Runtime API calls
- PR #475: exposing cumlHandle for dbscan from python-side
- PR #395: Edited the CONTRIBUTING.md file
- PR #407: Test files to run stress, correctness and unit tests for cuml algos
- PR #512: generic copy method for copying buffers between device/host
- PR #533: Add cudatoolkit conda dependency
- PR #524: Use cmake find blas and find lapack to pass configure options to faiss
- PR #527: Added notes on UMAP differences from reference implementation
- PR #540: Use latest release version in update-version CI script
- PR #552: Re-enable assert in kmeans tests with xfail as needed
- PR #581: Add shared memory fast col major to row major function back with bound checks
- PR #592: More efficient matrix copy/reverse methods

## Bug Fixes

- PR #334: Fixed segfault in `ML::cumlHandle_impl::destroyResources`
- PR #349: Developer guide clarifications for cumlHandle and cumlHandle_impl
- PR #398: Fix CI scripts to allow nightlies to be uploaded
- PR #399: Skip PCA tests to allow CI to run with driver 418
- PR #422: Issue in the PCA tests was solved and CI can run with driver 418
- PR #409: Add entry to gitmodules to ignore build artifacts
- PR #412: Fix for svdQR function in ml-prims
- PR #438: Code that depended on FAISS was building everytime.
- PR #358: Fixed an issue when switching streams on MLCommon::device_buffer and MLCommon::host_buffer
- PR #434: Fixing bug in CSR tests
- PR #443: Remove defaults channel from ci scripts
- PR #384: 64b index arithmetic updates to the kernels inside ml-prims
- PR #459: Fix for runtime library path of pip package
- PR #464: Fix for C++11 destructor warning in qn
- PR #466: Add support for column-major in LinAlg::*Norm methods
- PR #465: Fixing deadlock issue in GridSync due to consecutive sync calls
- PR #468: Fix dbscan example build failure
- PR #470: Fix resource leakage in Kalman filter python wrapper
- PR #473: Fix gather ml-prim test for change in rng uniform API
- PR #477: Fixes default stream initialization in cumlHandle
- PR #480: Replaced qn_fit() declaration with #include of file containing definition to fix linker error
- PR #495: Update cuDF and RMM versions in GPU ci test scripts
- PR #499: DEVELOPER_GUIDE.md: fixed links and clarified ML::detail::streamSyncer example
- PR #506: Re enable ml-prim tests in CI
- PR #508: Fix for an error with default argument in LinAlg::meanSquaredError
- PR #519: README.md Updates and adding BUILD.md back
- PR #526: Fix the issue of wrong results when fit and transform of PCA are called separately
- PR #531: Fixing missing arguments in updateDevice() for RF
- PR #543: Exposing dbscan batch size through cython API and fixing broken batching
- PR #551: Made use of ZLIB_LIBRARIES consistent between ml_test and ml_mg_test
- PR #557: Modified CI script to run cuML tests before building mlprims and removed lapack flag
- PR #578: Updated Readme.md to add lasso and elastic-net
- PR #580: Fixing cython garbage collection bug in KNN
- PR #577: Use find libz in prims cmake
- PR #594: fixed cuda-memcheck mean_center test failures


# cuML 0.6.1 (09 Apr 2019)

## Bug Fixes

- PR #462 Runtime library path fix for cuML pip package


# cuML 0.6.0 (22 Mar 2019)

## New Features

- PR #249: Single GPU Stochastic Gradient Descent for linear regression, logistic regression, and linear svm with L1, L2, and elastic-net penalties.
- PR #247: Added "proper" CUDA API to cuML
- PR #235: NearestNeighbors MG Support
- PR #261: UMAP Algorithm
- PR #290: NearestNeighbors numpy MG Support
- PR #303: Reusable spectral embedding / clustering
- PR #325: Initial support for single process multi-GPU OLS and tSVD
- PR #271: Initial support for hyperparameter optimization with dask for many models

## Improvements

- PR #144: Dockerfile update and docs for LinearRegression and Kalman Filter.
- PR #168: Add /ci/gpu/build.sh file to cuML
- PR #167: Integrating full-n-final ml-prims repo inside cuml
- PR #198: (ml-prims) Removal of *MG calls + fixed a bug in permute method
- PR #194: Added new ml-prims for supporting LASSO regression.
- PR #114: Building faiss C++ api into libcuml
- PR #64: Using FAISS C++ API in cuML and exposing bindings through cython
- PR #208: Issue ml-common-3: Math.h: swap thrust::for_each with binaryOp,unaryOp
- PR #224: Improve doc strings for readable rendering with readthedocs
- PR #209: Simplify README.md, move build instructions to BUILD.md
- PR #218: Fix RNG to use given seed and adjust RNG test tolerances.
- PR #225: Support for generating random integers
- PR #215: Refactored LinAlg::norm to Stats::rowNorm and added Stats::colNorm
- PR #234: Support for custom output type and passing index value to main_op in *Reduction kernels
- PR #230: Refactored the cuda_utils header
- PR #236: Refactored cuml python package structure to be more sklearn like
- PR #232: Added reduce_rows_by_key
- PR #246: Support for 2 vectors in the matrix vector operator
- PR #244: Fix for single GPU OLS and Ridge to support one column training data
- PR #271: Added get_params and set_params functions for linear and ridge regression
- PR #253: Fix for issue #250-reduce_rows_by_key failed memcheck for small nkeys
- PR #269: LinearRegression, Ridge Python docs update and cleaning
- PR #322: set_params updated
- PR #237: Update build instructions
- PR #275: Kmeans use of faster gpu_matrix
- PR #288: Add n_neighbors to NearestNeighbors constructor
- PR #302: Added FutureWarning for deprecation of current kmeans algorithm
- PR #312: Last minute cleanup before release
- PR #315: Documentation updating and enhancements
- PR #330: Added ignored argument to pca.fit_transform to map to sklearn's implemenation
- PR #342: Change default ABI to ON
- PR #572: Pulling DBSCAN components into reusable primitives


## Bug Fixes

- PR #193: Fix AttributeError in PCA and TSVD
- PR #211: Fixing inconsistent use of proper batch size calculation in DBSCAN
- PR #202: Adding back ability for users to define their own BLAS
- PR #201: Pass CMAKE CUDA path to faiss/configure script
- PR #200 Avoid using numpy via cimport in KNN
- PR #228: Bug fix: LinAlg::unaryOp with 0-length input
- PR #279: Removing faiss-gpu references in README
- PR #321: Fix release script typo
- PR #327: Update conda requirements for version 0.6 requirements
- PR #352: Correctly calculating numpy chunk sizing for kNN
- PR #345: Run python import as part of package build to trigger compilation
- PR #347: Lowering memory usage of kNN.
- PR #355: Fixing issues with very large numpy inputs to SPMG OLS and tSVD.
- PR #357: Removing FAISS requirement from README
- PR #362: Fix for matVecOp crashing on large input sizes
- PR #366: Index arithmetic issue fix with TxN_t class
- PR #376: Disabled kmeans tests since they are currently too sensitive (see #71)
- PR #380: Allow arbitrary data size on ingress for numba_utils.row_matrix
- PR #385: Fix for long import cuml time in containers and fix for setup_pip
- PR #630: Fixing a missing kneighbors in nearest neighbors python proxy

# cuML 0.5.1 (05 Feb 2019)

## Bug Fixes

- PR #189 Avoid using numpy via cimport to prevent ABI issues in Cython compilation


# cuML 0.5.0 (28 Jan 2019)

## New Features

- PR #66: OLS Linear Regression
- PR #44: Distance calculation ML primitives
- PR #69: Ridge (L2 Regularized) Linear Regression
- PR #103: Linear Kalman Filter
- PR #117: Pip install support
- PR #64: Device to device support from cuML device pointers into FAISS

## Improvements

- PR #56: Make OpenMP optional for building
- PR #67: Github issue templates
- PR #44: Refactored DBSCAN to use ML primitives
- PR #91: Pytest cleanup and sklearn toyset datasets based pytests for kmeans and dbscan
- PR #75: C++ example to use kmeans
- PR #117: Use cmake extension to find any zlib installed in system
- PR #94: Add cmake flag to set ABI compatibility
- PR #139: Move thirdparty submodules to root and add symlinks to new locations
- PR #151: Replace TravisCI testing and conda pkg builds with gpuCI
- PR #164: Add numba kernel for faster column to row major transform
- PR #114: Adding FAISS to cuml build

## Bug Fixes

- PR #48: CUDA 10 compilation warnings fix
- PR #51: Fixes to Dockerfile and docs for new build system
- PR #72: Fixes for GCC 7
- PR #96: Fix for kmeans stack overflow with high number of clusters
- PR #105: Fix for AttributeError in kmeans fit method
- PR #113: Removed old  glm python/cython files
- PR #118: Fix for AttributeError in kmeans predict method
- PR #125: Remove randomized solver option from PCA python bindings


# cuML 0.4.0 (05 Dec 2018)

## New Features

## Improvements

- PR #42: New build system: separation of libcuml.so and cuml python package
- PR #43: Added changelog.md

## Bug Fixes


# cuML 0.3.0 (30 Nov 2018)

## New Features

- PR #33: Added ability to call cuML algorithms using numpy arrays

## Improvements

- PR #24: Fix references of python package from cuML to cuml and start using versioneer for better versioning
- PR #40: Added support for refactored cuDF 0.3.0, updated Conda files
- PR #33: Major python test cleaning, all tests pass with cuDF 0.2.0 and 0.3.0. Preparation for new build system
- PR #34: Updated batch count calculation logic in DBSCAN
- PR #35: Beginning of DBSCAN refactor to use cuML mlprims and general improvements

## Bug Fixes

- PR #30: Fixed batch size bug in DBSCAN that caused crash. Also fixed various locations for potential integer overflows
- PR #28: Fix readthedocs build documentation
- PR #29: Fix pytests for cuml name change from cuML
- PR #33: Fixed memory bug that would cause segmentation faults due to numba releasing memory before it was used. Also fixed row major/column major bugs for different algorithms
- PR #36: Fix kmeans gtest to use device data
- PR #38: cuda\_free bug removed that caused google tests to sometimes pass and sometimes fail randomly
- PR #39: Updated cmake to correctly link with CUDA libraries, add CUDA runtime linking and include source files in compile target

# cuML 0.2.0 (02 Nov 2018)

## New Features

- PR #11: Kmeans algorithm added
- PR #7: FAISS KNN wrapper added
- PR #21: Added Conda install support

## Improvements

- PR #15: Added compatibility with cuDF (from prior pyGDF)
- PR #13: Added FAISS to Dockerfile
- PR #21: Added TravisCI build system for CI and Conda builds

## Bug Fixes

- PR #4: Fixed explained variance bug in TSVD
- PR #5: Notebook bug fixes and updated results


# cuML 0.1.0

Initial release including PCA, TSVD, DBSCAN, ml-prims and cython wrappers<|MERGE_RESOLUTION|>--- conflicted
+++ resolved
@@ -56,11 +56,8 @@
 - PR #685: Make CuPy optional to avoid nccl conda package conflicts
 - PR #687: prims: updated tolerance for reduce_cols_by_key unit-tests
 - PR #689: Removing extra prints from NearestNeighbors cython
-<<<<<<< HEAD
 - PR #718: Bug fix for DBSCAN and increasing batch size of sgd
-=======
 - PR #719: Adding additional checks for dtype of the data
->>>>>>> 28d67b73
 
 # cuML 0.7.0 (10 May 2019)
 
